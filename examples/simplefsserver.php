--- conflicted
+++ resolved
@@ -26,11 +26,7 @@
 // Files we need
 require_once 'vendor/autoload.php';
 
-<<<<<<< HEAD
-class MyDirectory extends \Sabre\DAV\Collection {
-=======
-class MyCollection extends Sabre_DAV_Collection {
->>>>>>> c0857259
+class MyCollection extends Sabre\DAV\Collection {
 
   private $myPath;
 
@@ -69,11 +65,7 @@
 
         if (is_dir($path)) {
 
-<<<<<<< HEAD
-            return new \MyDirectory($name);
-=======
-            return new MyCollection($name);
->>>>>>> c0857259
+            return new \MyCollection($name);
 
         } else {
 
@@ -122,11 +114,7 @@
 }
 
 // Make sure there is a directory in your current directory named 'public'. We will be exposing that directory to WebDAV
-<<<<<<< HEAD
-$rootNode = new \MyDirectory($publicDir);
-=======
-$rootNode = new MyCollection($publicDir);
->>>>>>> c0857259
+$rootNode = new \MyCollection($publicDir);
 
 // The rootNode needs to be passed to the server object.
 $server = new \Sabre\DAV\Server($rootNode);
