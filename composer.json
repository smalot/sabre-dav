{
    "name": "sabre/dav",
    "type": "library",
    "description": "WebDAV Framework for PHP",
    "keywords": ["Framework", "WebDAV", "CalDAV", "CardDAV", "iCalendar"],
    "homepage": "http://code.google.com/p/sabredav/",
    "license" : "BSD-3-Clause",
    "authors": [
        {
            "name": "Evert Pot",
            "email": "evert@rooftopsolutions.nl",
            "homepage" : "http://evertpot.com/",
            "role" : "Developer"
        }
    ],
    "require": {
        "php": ">=5.3.1",
        "sabre/vobject" : "~2.1.0",
        "ext-dom": "*",
        "ext-pcre": "*",
        "ext-spl": "*",
        "ext-simplexml": "*",
        "ext-mbstring" : "*",
        "ext-ctype" : "*",
        "ext-date" : "*",
        "ext-iconv" : "*",
        "ext-libxml" : "*"
    },
    "require-dev" : {
<<<<<<< HEAD
        "phpunit/phpunit" : "3.7.*",
        "evert/phpdoc-md" : "~0.0.7",
        "phing/phing" : "2.4.14"
=======
        "phpunit/phpunit" : "~4.0.0",
        "phing/phing" : "~2.4"
>>>>>>> 472b358c
    },
    "provide" : {
        "evert/sabredav" : "1.7.*"
    },
    "suggest" : {
        "ext-apc" : "*",
        "ext-curl" : "*",
        "ext-pdo" : "*"
    },
    "autoload": {
        "psr-0" : {
            "Sabre\\DAV"     : "lib/",
            "Sabre\\HTTP"    : "lib/",
            "Sabre\\DAVACL"  : "lib/",
            "Sabre\\CalDAV"  : "lib/",
            "Sabre\\CardDAV" : "lib/"
        }
    },
    "support" : {
        "forum" : "https://groups.google.com/group/sabredav-discuss",
        "source" : "https://github.com/evert/sabredav"
    },
    "bin" : [
        "bin/sabredav"
    ],
    "config" : {
        "bin-dir" : "./bin"
    }
}<|MERGE_RESOLUTION|>--- conflicted
+++ resolved
@@ -27,14 +27,9 @@
         "ext-libxml" : "*"
     },
     "require-dev" : {
-<<<<<<< HEAD
-        "phpunit/phpunit" : "3.7.*",
-        "evert/phpdoc-md" : "~0.0.7",
-        "phing/phing" : "2.4.14"
-=======
         "phpunit/phpunit" : "~4.0.0",
-        "phing/phing" : "~2.4"
->>>>>>> 472b358c
+        "phing/phing" : "~2.4",
+        "evert/phpdoc-md" : "~0.0.7"
     },
     "provide" : {
         "evert/sabredav" : "1.7.*"
