{
    "name": "sabre/dav",
    "type": "library",
    "description": "WebDAV Framework for PHP",
    "keywords": ["Framework", "WebDAV", "CalDAV", "CardDAV", "iCalendar"],
    "homepage": "http://sabre.io/",
    "license" : "BSD-3-Clause",
    "authors": [
        {
            "name": "Evert Pot",
            "email": "me@evertpot.com",
            "homepage" : "http://evertpot.com/",
            "role" : "Developer"
        }
    ],
    "require": {
        "php": ">=5.4.1",
        "sabre/vobject": ">=3.3.4 <4",
        "sabre/event" : "~2.0.0",
<<<<<<< HEAD
        "sabre/xml"  : "~0.3.1",
        "sabre/http" : "dev-master",
=======
        "sabre/http" : "~4.0.0-alpha1",
>>>>>>> f91b3982
        "sabre/uri" : "~1.0",
        "ext-dom": "*",
        "ext-pcre": "*",
        "ext-spl": "*",
        "ext-simplexml": "*",
        "ext-mbstring" : "*",
        "ext-ctype" : "*",
        "ext-date" : "*",
        "ext-iconv" : "*",
        "ext-libxml" : "*"
    },
    "require-dev" : {
        "phpunit/phpunit" : "~4.2",
        "evert/phpdoc-md" : "~0.1.0",
        "squizlabs/php_codesniffer": "~1.5.3"
    },
    "suggest" : {
        "ext-curl" : "*",
        "ext-pdo" : "*"
    },
    "autoload": {
        "psr-4" : {
            "Sabre\\DAV\\"     : "lib/DAV/",
            "Sabre\\DAVACL\\"  : "lib/DAVACL/",
            "Sabre\\CalDAV\\"  : "lib/CalDAV/",
            "Sabre\\CardDAV\\" : "lib/CardDAV/"
        }
    },
    "support" : {
        "forum" : "https://groups.google.com/group/sabredav-discuss",
        "source" : "https://github.com/fruux/sabre-dav"
    },
    "bin" : [
        "bin/sabredav",
        "bin/naturalselection"
    ],
    "config" : {
        "bin-dir" : "./bin"
    }
}<|MERGE_RESOLUTION|>--- conflicted
+++ resolved
@@ -17,12 +17,8 @@
         "php": ">=5.4.1",
         "sabre/vobject": ">=3.3.4 <4",
         "sabre/event" : "~2.0.0",
-<<<<<<< HEAD
         "sabre/xml"  : "~0.3.1",
-        "sabre/http" : "dev-master",
-=======
         "sabre/http" : "~4.0.0-alpha1",
->>>>>>> f91b3982
         "sabre/uri" : "~1.0",
         "ext-dom": "*",
         "ext-pcre": "*",
