--- conflicted
+++ resolved
@@ -15,15 +15,9 @@
     ],
     "require": {
         "php": ">=5.4.1",
-<<<<<<< HEAD
-        "sabre/vobject": "~3.3.4",
+        "sabre/vobject": "~3.3",
         "sabre/event" : "~2.0.0",
         "sabre/http" : "~3.0.0",
-=======
-        "sabre/vobject" : "~3.3",
-        "sabre/event" : "~1.0.0",
-        "sabre/http" : "~2.0.2",
->>>>>>> 51451a05
         "ext-dom": "*",
         "ext-pcre": "*",
         "ext-spl": "*",
