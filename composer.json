--- conflicted
+++ resolved
@@ -15,16 +15,10 @@
     ],
     "require": {
         "php": ">=5.4.1",
-<<<<<<< HEAD
-        "sabre/vobject" : "3.2.*@dev",
-        "sabre/event" : "~1.0.0",
-        "sabre/http" : "~2.0.0",
-        "psr/log" : "~1.0.0",
-=======
         "sabre/vobject" : "~3.3.1",
         "sabre/event" : "~2.0.0",
         "sabre/http" : "~2.0.3",
->>>>>>> 8f30f2b1
+        "psr/log" : "~1.0.0",
         "ext-dom": "*",
         "ext-pcre": "*",
         "ext-spl": "*",
