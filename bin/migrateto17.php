--- conflicted
+++ resolved
@@ -257,11 +257,7 @@
             }
         } else {
             $it = new \Sabre\VObject\RecurrenceIterator($vObject, (string)$component->UID);
-<<<<<<< HEAD
             $maxDate = new DateTime(\Sabre\CalDAV\Backend_PDO::MAX_DATE);
-=======
-            $maxDate = new DateTime(Sabre_CalDAV_Backend_PDO::MAX_DATE);
->>>>>>> c0857259
             if ($it->isInfinite()) {
                 $lastOccurence = $maxDate->getTimeStamp();
             } else {
