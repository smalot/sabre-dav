--- conflicted
+++ resolved
@@ -1,7 +1,7 @@
-<<<<<<< HEAD
 1.7.8-stable (2013-??-??)
 	* Changed: Sabre\DAV\Client::verifyPeer is now a protected property
 	 (instead of private).
+
 
 1.7.7-stable (2013-04-11)
 	* The zip release ships with sabre/vobject 2.0.7.
@@ -147,11 +147,10 @@
 	  requested.
 	* Fixed: Postfixing slash on {DAV:}owner properties.
 	* Fixed: Several embarrassing spelling mistakes in docblocks.
-=======
+
 1.6.10-stable (2013-??-??)
 	* Fixed: Text was incorrectly escaped in the Href and HrefList properties,
 	  disallowing urls with ampersands (&) in them.
->>>>>>> a8625423
 
 1.6.9-stable (2013-04-11)
 	* Fixed: Assets in the browser plugins were not being served on windows
