--- conflicted
+++ resolved
@@ -7,12 +7,9 @@
 	* Added: Browser plugin now marks a carddav directory as type Directory.
 	* Added: Generalized the multistatus response parser a bit more, for
 	  better re-use.
-<<<<<<< HEAD
-	* Added: Deserializer for {DAV:}current-user-privilege-set.
-=======
 	* Added: Sabre\DAV\Client now has support for complex properties for
 	  PROPPATCH. (Issue #299).
->>>>>>> 098fe289
+	* Added: Deserializer for {DAV:}current-user-privilege-set.
 
 1.8.1-stable (2012-??-??)
 	* Includes changes from version 1.7.3.
