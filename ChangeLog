<<<<<<< HEAD
1.9.0-alpha (20??-??-??)
	* Fixed: If event handlers modify the request body from a PUT request, an
	  ETag is no longer sent back.

1.8.1-stable (????-??-??)
	* Includes fixes from 1.7.2.
=======
1.8.1-stable (2012-??-??)
	* Includes changes from version 1.7.3.
>>>>>>> 96a4d808

1.8.0-stable (2012-11-08)
    * The zip release ships with sabre/vobject 2.0.5.
	* BC Break: Moved the entire codebase to PHP namespaces.
	* BC Break: Every backend package (CalDAV, CardDAV, Auth, Locks,
	  Principals) now has consistent naming conventions. There's a
	  BackendInterface, and an AbstractBackend class.
	* BC Break: Changed a bunch of constructor signatures in the CalDAV
	  package, to reduce dependencies on the ACL package.
	* BC Break: Sabre_CalDAV_ISharedCalendar now also has a getShares method,
	  so sharees can figure out who is also on a shared calendar.

	* Added: Sabre_DAVACL_IPrincipalCollection interface, to advertise support
	  for principal-property-search on any node.
	* Added: Simple console script to fire up a fileserver in the current
	  directory using PHP 5.4's built-in webserver.
	* Added: Sharee's can now also read out the list of invites for a shared
	  calendar.
	* Added: The Proxy principal classes now both implement an interface, for
	  greater flexiblity.

<<<<<<< HEAD
1.7.3-stable (????-??-??)
	* Fixed: Removing double slashes from getPropertiesForPath.
=======
1.7.3-stable (2012-??-??)
	* Change: Marked a few more properties in the CardDAV as protected,
	  instead of private.
>>>>>>> 96a4d808

1.7.2-stable (2012-11-08)
    * The zip release ships with sabre/vobject 2.0.5.
	* Added: ACL plugin advertises support for 'calendarserver-principal-
	  property-search'.
	* Fixed: [#153] Allowing for relative http principals in iMip requests.
	* Added: Support for cs:first-name and cs:last-name properties in sharing
	  invites.
	* Fixed: Made a bunch of properties protected, where they were private
	  before.
	* Added: Some non-standard properties for sharing to improve
	  compatibility.
	* Fixed: some bugfixes in postgres sql script.
	* Fixed: When requesting some properties using PROPFIND, they could show
	  up as both '200 Ok' and '403 Forbidden'.
	* Fixed: calendar-proxy principals were not checked for deeper principal
	  membership than 1 level.
	* Fixed: setGroupMemberSet argument now correctly receives relative
	  principal urls, instead of the absolute ones.
	* Fixed: Server class will filter out any bonus properties if any extra
	  were returned. This means the implementor of the IProperty class can be
	  a bit lazier when implementing.

Note: bug numbers after this line refer to Google Code tickets. We're using
github now.

1.7.1-stable (2012-10-07)
	* Fixed: include path problem in the migration script.

1.7.0-stable (2012-10-06)
    * BC Break: The calendarobjects database table has a bunch of new
	  fields, and a migration script is required to ensure everything will
	  keep working. Read the wiki for more details.
	* BC Break: The ICalendar interface now has a new method: calendarQuery.
	* BC Break: In this version a number of classes have been deleted, that
	  have been previously deprecated. Namely:
		- Sabre_DAV_Directory (now: Sabre_DAV_Collection)
		- Sabre_DAV_SimpleDirectory (now: Sabre_DAV_SimpleCollection)
	* BC Break: Sabre_CalDAV_Schedule_IMip::sendMessage now has an extra
	  argument. If you extended this class, you should fix this method. It's
	  only used for informational purposes.
	* BC Break: The DAV: namespace is no longer converted to urn:DAV. This was
	  a workaround for a bug in older PHP versions (pre-5.3).
	* Removed: Sabre.includes.php was deprecated, and is now removed.
	* Removed: Sabre_CalDAV_Server was deprecated, and is now removed. Please
	  use Sabre_DAV_Server and check the examples in the examples/ directory.
	* Changed: The Sabre_VObject library now spawned into it's own project!
	  The VObject library is still included in the SabreDAV zip package.
	* Added: Experimental interfaces to allow implementation of caldav-sharing.
	  Note that no implementation is provided yet, just the api hooks.
	* Added: Free-busy reporting compliant with the caldav-scheduling
	  standard. This allows iCal and other clients to fetch other users'
	  free-busy data.
	* Added: Experimental NotificationSupport interface to add
	  caldav notifications.
	* Added: VCF Export plugin. If enabled, it can generate an export of an
	  entire addressbook.
	* Added: Support for PATCH using a SabreDAV format, to live-patch files.
	* Added: Support for Prefer: return-minimal and Brief: t headers for
	  PROPFIND and PROPPATCH requests.
	* Changed: Responsibility for dealing with the calendar-query is now
	  moved from the CalDAV plugin to the CalDAV backends. This allows for
	  heavy optimizations.
	* Changed: The CalDAV PDO backend is now a lot faster for common
	  calendar queries.
	* Changed: We are now using the composer autoloader.
	* Changed: The CalDAV backend now all implement an interface.
	* Changed: Instead of Sabre_DAV_Property, Sabre_DAV_PropertyInterface is
	  now the basis of every property class.
	* Update: Caching results for principal lookups. This should cut down
	  queries and performance for a number of heavy requests.
	* Update: ObjectTree caches lookups much more aggresively, which will help
	  especially speeding up a bunch of REPORT queries.
	* Added: Support for the schedule-calendar-transp property.
	* Fixed: Marking both the text/calendar and text/x-vcard as UTF-8
	  encoded.
	* Fixed: Workaround for the SOGO connector, as it doesn't understand
	  receiving "text/x-vcard; charset=utf-8" for a contenttype.
	* Added: Sabre_DAV_Client now throws more specific exceptions in cases
	  where we already has an exception class.
	* Added: Sabre_DAV_PartialUpdate. This plugin allows you to use the
	  PATCH method to update parts of a file.
	* Added: Tons of timezone name mappings for Microsoft Exchange.
	* Added: Support for an 'exception' event in the server class.
	* Fixed: Uploaded VCards without a UID are now rejected. (thanks Dominik!)
	* Fixed: Rejecting calendar objects if they are not in the
	  supported-calendar-component list. (thanks Armin!)
	* Fixed: Issue 219: serialize() now reorders correctly.
	* Fixed: Sabre_DAV_XMLUtil no longer returns empty $dom->childNodes
	  if there is whitespace in $dom.
	* Fixed: Returning 409 Conflict instead of 500 when an attempt is made to
	  create a file as a child of something that's not a collection.
	* Fixed: Issue 237: xml-encoding values in SabreDAV error responses.
	* Fixed: Returning 403, instead of 501 when an unknown REPORT is
	  requested.
	* Fixed: Postfixing slash on {DAV:}owner properties.
	* Fixed: Several embarrassing spelling mistakes in docblocks.

1.6.5-stable (2012-10-04)
	* Fixed: Workaround for line-ending bug OS X 10.8 addressbook has.
	* Added: Ability to allow users to set SSL certificates for the Client
	  class. (Thanks schiesbn!).
	* Fixed: Directory indexes with lots of nodes should be a lot faster.
	* Fixed: Issue 235: E_NOTICE thrown when doing a propfind request with
	  Sabre_DAV_Client, and no valid properties are returned.
	* Fixed: Issue with filtering on alarms in tasks.

1.6.4-stable (2012-08-02)
	* Fixed: Issue 220: Calendar-query filters may fail when filtering on
	  alarms, if an overridden event has it's alarm removed.
	* Fixed: Compatibility for OS/X 10.8 iCal in the IMipHandler.
	* Fixed: Issue 222: beforeWriteContent shouldn't be called for lock
	  requests.
	* Fixed: Problem with POST requests to the outbox if mailto: was not lower
	  cased.
	* Fixed: Yearly recurrence rule expansion on leap-days no behaves
	  correctly.
	* Fixed: Correctly checking if recurring, all-day events with no dtstart
	  fall in a timerange if the start of the time-range exceeds the start of
	  the instance of an event, but not the end.
	* Fixed: All-day recurring events wouldn't match if an occurence ended
	  exactly on the start of a time-range.
	* Fixed: HTTP basic auth did not correctly deal with passwords containing
	  colons on some servers.
	* Fixed: Issue 228: DTEND is now non-inclusive for all-day events in the
	  calendar-query REPORT and free-busy calculations.

1.6.3-stable (2012-06-12)
	* Added: It's now possible to specify in Sabre_DAV_Client which type of
	  authentication is to be used.
	* Fixed: Issue 206: Sabre_DAV_Client PUT requests are fixed.
	* Fixed: Issue 205: Parsing an iCalendar 0-second date interval.
	* Fixed: Issue 112: Stronger validation of iCalendar objects. Now making
	  sure every iCalendar object only contains 1 component, and disallowing
	  vcards, forcing every component to have a UID.
	* Fixed: Basic validation for vcards in the CardDAV plugin.
	* Fixed: Issue 213: Workaround for an Evolution bug, that prevented it
	  from updating events.
	* Fixed: Issue 211: A time-limit query on a non-relative alarm trigger in
	  a recurring event could result in an endless loop.
	* Fixed: All uri fields are now a maximum of 200 characters. The Bynari
	  outlook plugin used much longer strings so this should improve
	  compatibility.
	* Fixed: Added a workaround for a bug in KDE 4.8.2 contact syncing. See
	  https://bugs.kde.org/show_bug.cgi?id=300047
	* Fixed: Issue 217: Sabre_DAV_Tree_FileSystem was pretty broken.

1.6.2-stable (2012-04-16)
	* Fixed: Sabre_VObject_Node::$parent should have been public.
	* Fixed: Recurrence rules of events are now taken into consideration when
	  doing time-range queries on alarms.
	* Fixed: Added a workaround for the fact that php's DateInterval cannot
	  parse weeks and days at the same time.
	* Added: Sabre_DAV_Server::$exposeVersion, allowing you to hide SabreDAV's
	  version number from various outputs.
	* Fixed: DTSTART values would be incorrect when expanding events.
	* Fixed: DTSTART and DTEND would be incorrect for expansion of WEEKLY
	  BYDAY recurrences.
	* Fixed: Issue 203: A problem with overridden events hitting the exact
	  date and time of a subsequent event in the recurrence set.
	* Fixed: There was a problem with recurrence rules, for example the 5th
	  tuesday of the month, if this day did not exist.
	* Added: New HTTP status codes from draft-nottingham-http-new-status-04.

1.6.1-stable (2012-03-05)
	* Added: createFile and put() can now return an ETag.
	* Added: Sending back an ETag on for operations on CardDAV backends. This
	  should help with OS X 10.6 Addressbook compatibility.
	* Fixed: Fixed a bug where an infinite loop could occur in the recurrence
	  iterator if the recurrence was YEARLY, with a BYMONTH rule, and either
	  BYDAY or BYMONTHDAY match the first day of the month.
	* Fixed: Events that are excluded using EXDATE are still counted in the
	  COUNT= parameter in the RRULE property.
	* Added: Support for time-range filters on VALARM components.
	* Fixed: Correctly filtering all-day events.
	* Fixed: Sending back correct mimetypes from the browser plugin (thanks
	  Jürgen).
	* Fixed: Issue 195: Sabre_CardDAV pear package had an incorrect dependency.
	* Fixed: Calendardata would be destroyed when performing a MOVE request.

1.6.0-stable (2012-02-22)
	* BC Break: Now requires PHP 5.3
	* BC Break: Any node that implemented Sabre_DAVACL_IACL must now also
	  implement the getSupportedPrivilegeSet method. See website for details.
	* BC Break: Moved functions from Sabre_CalDAV_XMLUtil to
	  Sabre_VObject_DateTimeParser.
	* BC Break: The Sabre_DAVACL_IPrincipalCollection now has two new methods:
	  'searchPrincipals' and 'updatePrincipal'.
	* BC Break: Sabre_DAV_ILockable is removed and all related per-node
	  locking functionality.
	* BC Break: Sabre_DAV_Exception_FileNotFound is now deprecated in favor of
	  Sabre_DAV_Exception_NotFound. The former will be removed in a later
	  version.
	* BC Break: Removed Sabre_CalDAV_ICalendarUtil, use Sabre_VObject instead.
	* BC Break: Sabre_CalDAV_Server is now deprecated, check out the
	  documentation on how to setup a caldav server with just
	  Sabre_DAV_Server.
	* BC Break: Default Principals PDO backend now needs a new field in the
	  'principals' table. See the website for details.
	* Added: Ability to create new calendars and addressbooks from within the
	  browser plugin.
	* Added: Browser plugin: icons for various nodes.
	* Added: Support for FREEBUSY reports!
	* Added: Support for creating principals with admin-level privileges.
	* Added: Possibility to let server send out invitation emails on behalf of
	  CalDAV client, using Sabre_CalDAV_Schedule_IMip.
	* Changed: beforeCreateFile event now passes data argument by reference.
	* Changed: The 'propertyMap' property from Sabre_VObject_Reader, must now
	  be specified in Sabre_VObject_Property::$classMap.
	* Added: Ability for plugins to tell the ACL plugin which principal
	  plugins are searchable.
	* Added: [DAVACL] Per-node overriding of supported privileges. This allows
	  for custom privileges where needed.
	* Added: [DAVACL] Public 'principalSearch' method on the DAVACL plugin,
	  which allows for easy searching for principals, based on their
	  properties.
	* Added: Sabre_VObject_Component::getComponents() to return a list of only
	  components and not properties.
	* Added: An includes.php file in every sub-package (CalDAV, CardDAV, DAV,
	  DAVACL, HTTP, VObject) as an alternative to the autoloader. This often
	  works much faster.
	* Added: Support for the 'Me card', which allows Addressbook.app users
	  specify which vcard is their own.
	* Added: Support for updating principal properties in the DAVACL principal
	  backends.
	* Changed: Major refactoring in the calendar-query REPORT code. Should
	  make things more flexible and correct.
	* Changed: The calendar-proxy-[read|write] principals will now only appear
	  in the tree, if they actually exist in the Principal backend. This should
	  reduce some problems people have been having with this.
	* Changed: Sabre_VObject_Element_* classes are now renamed to
	  Sabre_VObject_Property. Old classes are retained for backwards
	  compatibility, but this will be removed in the future.
	* Added: Sabre_VObject_FreeBusyGenerator to generate free-busy reports
	  based on lists of events.
	* Added: Sabre_VObject_RecurrenceIterator to find all the dates and times
	  for recurring events.
	* Fixed: Issue 97: Correctly handling RRULE for the calendar-query REPORT.
	* Fixed: Issue 154: Encoding of VObject parameters with no value was
	  incorrect.
	* Added: Support for {DAV:}acl-restrictions property from RFC3744.
	* Added: The contentlength for calendar objects can now be supplied by a
	  CalDAV backend, allowing for more optimizations.
	* Fixed: Much faster implementation of Sabre_DAV_URLUtil::encodePath.
	* Fixed: {DAV:}getcontentlength may now be not specified.
	* Fixed: Issue 66: Using rawurldecode instead of urldecode to decode paths
	  from clients. This means that + will now be treated as a literal rather
	  than a space, and this should improve compatibility with the Windows
	  built-in client.
	* Added: Sabre_DAV_Exception_PaymentRequired exception, to emit HTTP 402
	  status codes.
	* Added: Some mysql unique constraints to example files.
	* Fixed: Correctly formatting HTTP dates.
	* Fixed: Issue 94: Sending back Last-Modified header for 304 responses.
	* Added: Sabre_VObject_Component_VEvent, Sabre_VObject_Component_VJournal,
	  Sabre_VObject_Component_VTodo and Sabre_VObject_Component_VCalendar.
	* Changed: Properties are now also automatically mapped to their
	  appropriate classes, if they are created using the add() or __set()
	  methods.
	* Changed: Cloning VObject objects now clones the entire tree, rather than
      just the default shallow copy.
	* Added: Support for recurrence expansion in the CALDAV:calendar-multiget
	  and CALDAV:calendar-query REPORTS.
	* Changed: CalDAV PDO backend now sorts calendars based on the internal
	  'calendarorder' field.
	* Added: Issue 181: Carddav backends may no optionally not supply the carddata in
	  getCards, if etag and size are specified. This may speed up certain
	  requests.
	* Added: More arguments to beforeWriteContent and beforeCreateFile (see
	  WritingPlugins wiki document).
	* Added: Hook for iCalendar validation. This allows us to validate
	  iCalendar objects when they're uploaded. At the moment we're just
	  validating syntax.
	* Added: VObject now support Windows Timezone names correctly (thanks
	  mrpace2).
	* Added: If a timezonename could not be detected, we fall back on the
	  default PHP timezone.
	* Added: Now a Composer package (thanks willdurand).
	* Fixed: Support for \N as a newline character in the VObject reader.
	* Added: afterWriteContent, afterCreateFile and afterUnbind events.
	* Added: Postgresql example files. Not part of the unittests though, so
	  use at your own risk.
	* Fixed: Issue 182: Removed backticks from sql queries, so it will work
	  with Postgres.

1.5.9-stable (2012-04-16)
	* Fixed: Issue with parsing timezone identifiers that were surrounded by
	  quotes. (Fixes emClient compatibility).

1.5.8-stable (2012-02-22)
	* Fixed: Issue 95: Another timezone parsing issue, this time in
	  calendar-query.

1.5.7-stable (2012-02-19)
	* Fixed: VObject properties are now always encoded before components.
	* Fixed: Sabre_DAVACL had issues with multiple levels of privilege
	  aggregration.
	* Changed: Added 'GuessContentType' plugin to fileserver.php example.
	* Fixed: The Browser plugin will now trigger the correct events when
	  creating files.
	* Fixed: The ICSExportPlugin now considers ACL's.
	* Added: Made it optional to supply carddata from an Addressbook backend
	  when requesting getCards. This can make some operations much faster, and
	  could result in much lower memory use.
	* Fixed: Issue 187: Sabre_DAV_UUIDUtil was missing from includes file.
	* Fixed: Issue 191: beforeUnlock was triggered twice.

1.5.6-stable (2012-01-07)
	* Fixed: Issue 174: VObject could break UTF-8 characters.
	* Fixed: pear package installation issues.

1.5.5-stable (2011-12-16)
	* Fixed: CalDAV time-range filter workaround for recurring events.
	* Fixed: Bug in Sabre_DAV_Locks_Backend_File that didn't allow multiple
	  files to be locked at the same time.

1.5.4-stable (2011-10-28)
	* Fixed: GuessContentType plugin now supports mixed case file extensions.
	* Fixed: DATE-TIME encoding was wrong in VObject. (we used 'DATETIME').
	* Changed: Sending back HTTP 204 after a PUT request on an existing resource
	  instead of HTTP 200. This should fix Evolution CardDAV client
	  compatibility.
	* Fixed: Issue 95: Parsing X-LIC-LOCATION if it's available.
	* Added: All VObject elements now have a reference to their parent node.

1.5.3-stable (2011-09-28)
	* Fixed: Sabre_DAV_Collection was missing from the includes file.
	* Fixed: Issue 152. iOS 1.4.2 apparantly requires HTTP/1.1 200 OK to be in
	  uppercase.
	* Fixed: Issue 153: Support for files with mixed newline styles in
	  Sabre_VObject.
	* Fixed: Issue 159: Automatically converting any vcard and icalendardata
	  to UTF-8.
	* Added: Sabre_DAV_SimpleFile class for easy static file creation.
	* Added: Issue 158: Support for the CARDDAV:supported-address-data
	  property.

1.5.2-stable (2011-09-21)
	* Fixed: carddata and calendardata MySQL fields are now of type
	  'mediumblob'. 'TEXT' was too small sometimes to hold all the data.
	* Fixed: {DAV:}supported-report-set is now correctly reporting the reports
	  for IAddressBook.
	* Added: Sabre_VObject_Property::add() to add duplicate parameters to
	  properties.
	* Added: Issue 151: Sabre_CalDAV_ICalendar and Sabre_CalDAV_ICalendarObject
	  interfaces.
	* Fixed: Issue 140: Not returning 201 Created if an event cancelled the
	  creation of a file.
	* Fixed: Issue 150: Faster URLUtil::encodePath() implementation.
	* Fixed: Issue 144: Browser plugin could interfere with
	  TemporaryFileFilterPlugin if it was loaded first.
	* Added: It's not possible to specify more 'alternate uris' in principal
	  backends.

1.5.1-stable (2011-08-24)
	* Fixed: Issue 137. Hiding action interface in HTML browser for
	  non-collections.
	* Fixed: addressbook-query is now correctly returned from the
	  {DAV:}supported-report-set property.
	* Fixed: Issue 142: Bugs in groupwareserver.php example.
	* Fixed: Issue 139: Rejecting PUT requests with Content-Range.

1.5.0-stable (2011-08-12)
	* Added: CardDAV support.
	* Added: An experimental WebDAV client.
	* Added: MIME-Directory grouping support in the VObject library. This is
	  very useful for people attempting to parse vcards.
	* BC Break: Adding parameters with the VObject libraries now overwrites
	  the previous parameter, rather than just add it. This makes more sense
	  for 99% of the cases.
	* BC Break: lib/Sabre.autoload.php is now removed in favor of
	  lib/Sabre/autoload.php.
	* Deprecated: Sabre_DAV_Directory is now deprecated and will be removed in
	  a future version. Use Sabre_DAV_Collection instead.
	* Deprecated: Sabre_DAV_SimpleDirectory is now deprecated and will be
	  removed in a future version. Use Sabre_DAV_SimpleCollection instead.
	* Fixed: Problem with overriding tablenames for the CalDAV backend.
	* Added: Clark-notation parser to XML utility.
	* Added: unset() support to VObject components.
	* Fixed: Refactored CalDAV property fetching to be faster and simpler.
	* Added: Central string-matcher for CalDAV and CardDAV plugins.
	* Added: i;unicode-casemap support
	* Fixed: VObject bug: wouldn't parse parameters if they weren't specified
	  in uppercase.
	* Fixed: VObject bug: Parameters now behave more like Properties.
	* Fixed: VObject bug: Parameters with no value are now correctly parsed.
	* Changed: If calendars don't specify which components they allow, 'all'
	  components are assumed (e.g.: VEVENT, VTODO, VJOURNAL).
	* Changed: Browser plugin now uses POST variable 'sabreAction' instead of
	  'action' to reduce the chance of collisions.

1.4.4-stable (2011-07-07)
	* Fixed: Issue 131: Custom CalDAV backends could break in certain cases.
	* Added: The option to override the default tablename all PDO backends
	  use. (Issue 60).
	* Fixed: Issue 124: 'File' authentication backend now takes realm into
	  consideration.
	* Fixed: Sabre_DAV_Property_HrefList now properly deserializes. This
	  allows users to update the {DAV:}group-member-set property.
	* Added: Helper functions for DateTime-values in Sabre_VObject package.
	* Added: VObject library can now automatically map iCalendar properties to
	  custom classes.

1.4.3-stable (2011-04-25)
	* Fixed: Issue 123: Added workaround for Windows 7 UNLOCK bug.
	* Fixed: datatype of lastmodified field in mysql.calendars.sql. Please
	  change the DATETIME field to an INT to ensure this field will work
	  correctly.
	* Change: Sabre_DAV_Property_Principal is now renamed to
	  Sabre_DAVACL_Property_Principal.
	* Added: API level support for ACL HTTP method.
	* Fixed: Bug in serializing {DAV:}acl property.
	* Added: deserializer for {DAV:}resourcetype property.
	* Added: deserializer for {DAV:}acl property.
	* Added: deserializer for {DAV:}principal property.

1.4.2-beta (2011-04-01)
	* Added: It's not possible to disable listing of nodes that are denied
	  read access by ACL.
	* Fixed: Changed a few properties in CalDAV classes from private to
	  protected.
	* Fixed: Issue 119: Terrible things could happen when relying on
	  guessBaseUri, the server was running on the root of the domain and a user
	  tried to access a file ending in .php. This is a slight BC break.
	* Fixed: Issue 118: Lock tokens in If headers without a uri should be
	  treated as the request uri, not 'all relevant uri's.
	* Fixed: Issue 120: PDO backend was incorrectly fetching too much locks in
	  cases where there were similar named locked files in a directory.

1.4.1-beta (2011-02-26)
	* Fixed: Sabre_DAV_Locks_Backend_PDO returned too many locks.
	* Fixed: Sabre_HTTP_Request::getHeader didn't return Content-Type when
	  running on apache, so a few workarounds were added.
	* Change: Slightly changed CalDAV Backend API's, to allow for heavy
	  optimizations. This is non-bc breaking.

1.4.0-beta (2011-02-12)
	* Added: Partly RFC3744 ACL support.
	* Added: Calendar-delegation (caldav-proxy) support.
	* BC break: In order to fix Issue 99, a new argument had to be added to
	  Sabre_DAV_Locks_Backend_*::getLocks classes. Consult the classes for
	  details.
	* Deprecated: Sabre_DAV_Locks_Backend_FS is now deprecated and will be
	  removed in a later version. Use PDO or the new File class instead.
	* Deprecated: The Sabre_CalDAV_ICalendarUtil class is now marked
	  deprecated, and will be removed in a future version. Please use
	  Sabre_VObject instead.
	* Removed: All principal-related functionality has been removed from the
	  Sabre_DAV_Auth_Plugin, and moved to the Sabre_DAVACL_Plugin.
	* Added: VObject library, for easy vcard/icalendar parsing using a natural
	  interface.
	* Added: Ability to automatically generate full .ics feeds off calendars.
	  To use: Add the Sabre_CalDAV_ICSExportPlugin, and add ?export to your
	  calendar url.
	* Added: Plugins can now specify a pluginname, for easy access using
	  Sabre_DAV_Server::getPlugin().
	* Added: beforeGetProperties event.
	* Added: updateProperties event.
	* Added: Principal listings and calendar-access can now be done privately,
	  disallowing users from accessing or modifying other users' data.
	* Added: You can now pass arrays to the Sabre_DAV_Server constructor. If
	  it's an array with node-objects, a Root collection will automatically be
	  created, and the nodes are used as top-level children.
	* Added: The principal base uri is now customizable. It used to be
	  hardcoded to 'principals/[user]'.
	* Added: getSupportedReportSet method in ServerPlugin class. This allows
	  you to easily specify which reports you're implementing.
	* Added: A '..' link to the HTML browser.
	* Fixed: Issue 99: Locks on child elements were ignored when their parent
	  nodes were deleted.
	* Fixed: Issue 90: lockdiscovery property and LOCK response now include a
	  {DAV}lockroot element.
	* Fixed: Issue 96: support for 'default' collation in CalDAV text-match
	  filters.
	* Fixed: Issue 102: Ensuring that copy and move with identical source and
	  destination uri's fails.
	* Fixed: Issue 105: Supporting MKCALENDAR with no body.
	* Fixed: Issue 109: Small fixes in Sabre_HTTP_Util.
	* Fixed: Issue 111: Properly catching the ownername in a lock (if it's a
	  string)
	* Fixed: Sabre_DAV_ObjectTree::nodeExist always returned false for the
	  root node.
	* Added: Global way to easily supply new resourcetypes for certain node
	  classes.
	* Fixed: Issue 59: Allowing the user to override the authentication realm
	  in Sabre_CalDAV_Server.
	* Update: Issue 97: Looser time-range checking if there's a recurrence
	  rule in an event. This fixes 'missing recurring events'.

1.3.0 (2010-10-14)
	* Added: childExists method to Sabre_DAV_ICollection. This is an api
	  break, so if you implement Sabre_DAV_ICollection directly, add the method.
	* Changed: Almost all HTTP method implementations now take a uri argument,
	  including events. This allows for internal rerouting of certain calls.
	  If you have custom plugins, make sure they use this argument. If they
	  don't, they will likely still work, but it might get in the way of
	  future changes.
	* Changed: All getETag methods MUST now surround the etag with
	  double-quotes. This was a mistake made in all previous SabreDAV
	  versions. If you don't do this, any If-Match, If-None-Match and If:
	  headers using Etags will work incorrectly. (Issue 85).
	* Added: Sabre_DAV_Auth_Backend_AbstractBasic class, which can be used to
	  easily implement basic authentication.
	* Removed: Sabre_DAV_PermissionDenied class. Use Sabre_DAV_Forbidden
	  instead.
	* Removed: Sabre_DAV_IDirectory interface, use Sabre_DAV_ICollection
	  instead.
	* Added: Browser plugin now uses {DAV:}displayname if this property is
	  available.
	* Added: Cache layer in the ObjectTree.
	* Added: Tree classes now have a delete and getChildren method.
	* Fixed: If-Modified-Since and If-Unmodified-Since would be incorrect if
	  the date is an exact match.
	* Fixed: Support for multiple ETags in If-Match and If-None-Match headers.
	* Fixed: Improved baseUrl handling.
	* Fixed: Issue 67: Non-seekable stream support in ::put()/::get().
	* Fixed: Issue 65: Invalid dates are now ignored.
	* Updated: Refactoring in Sabre_CalDAV to make everything a bit more
	  ledgable.
	* Fixed: Issue 88, Issue 89: Fixed compatibility for running SabreDAV on
	   Windows.
	* Fixed: Issue 86: Fixed Content-Range top-boundary from 'file size' to
	  'file size'-1.

1.2.4 (2010-07-13)
	* Fixed: Issue 62: Guessing baseUrl fails when url contains a
	  query-string.
	* Added: Apache configuration sample for CGI/FastCGI setups.
	* Fixed: Issue 64: Only returning calendar-data when it was actually
	  requested.

1.2.3 (2010-06-26)
	* Fixed: Issue 57: Supporting quotes around etags in If-Match and
	  If-None-Match

1.2.2 (2010-06-21)
	* Updated: SabreDAV now attempts to guess the BaseURI if it's not set.
	* Updated: Better compatibility with BitKinex
	* Fixed: Issue 56: Incorrect behaviour for If-None-Match headers and GET
	  requests.
	* Fixed: Issue with certain encoded paths in Browser Plugin.

1.2.1 (2010-06-07)
	* Fixed: Issue 50, patch by Mattijs Hoitink.
	* Fixed: Issue 51, Adding windows 7 lockfiles to TemporaryFileFilter.
	* Fixed: Issue 38, Allowing custom filters to be added to
	  TemporaryFileFilter.
	* Fixed: Issue 53, ETags in the If: header were always failing. This
	  behaviour is now corrected.
	* Added: Apache Authentication backend, in case authentication through
	  .htaccess is desired.
	* Updated: Small improvements to example files.

1.2.0 (2010-05-24)
	* Fixed: Browser plugin now displays international characters.
	* Changed: More properties in CalDAV classes are now protected instead of
	  private.

1.2.0beta3 (2010-05-14)
	* Fixed: Custom properties were not properly sent back for allprops
	  requests.
	* Fixed: Issue 49, incorrect parsing of PROPPATCH, affecting Office 2007.
	* Changed: Removed CalDAV items from includes.php, and added a few missing
	  ones.

1.2.0beta2 (2010-05-04)
	* Fixed: Issue 46: Fatal error for some non-existent nodes.
	* Updated: some example sql to include email address.
	* Added: 208 and 508 statuscodes from RFC5842.
	* Added: Apache2 configuration examples

1.2.0beta1 (2010-04-28)
	* Fixed: redundant namespace declaration in resourcetypes.
	* Fixed: 2 locking bugs triggered by litmus when no Sabre_DAV_ILockable
	  interface is used.
	* Changed: using http://sabredav.org/ns for all custom xml properties.
	* Added: email address property to principals.
	* Updated: CalendarObject validation.

1.2.0alpha4 (2010-04-24)
	* Added: Support for If-Range, If-Match, If-None-Match, If-Modified-Since,
	  If-Unmodified-Since.
	* Changed: Brand new build system. Functionality is split up between
	  Sabre, Sabre_HTTP, Sabre_DAV and Sabre_CalDAV packages. In addition to
	  that a new non-pear package will be created with all this functionality
	  combined.
	* Changed: Autoloader moved to Sabre/autoload.php.
	* Changed: The Allow: header is now more accurate, with appropriate HTTP
	  methods per uri.
	* Changed: Now throwing back Sabre_DAV_Exception_MethodNotAllowed on a few
	  places where Sabre_DAV_Exception_NotImplemented was used.

1.2.0alpha3 (2010-04-20)
	* Update: Complete rewrite of property updating. Now easier to use and
	  atomic.
	* Fixed: Issue 16, automatically adding trailing / to baseUri.
	* Added: text/plain is used for .txt files in GuessContentType plugin.
	* Added: support for principal-property-search and
	  principal-search-property-set reports.
	* Added: Issue 31: Hiding exception information by default. Can be turned
	  on with the Sabre_DAV_Server::$debugExceptions property.

1.2.0alpha2 (2010-04-08)
	* Added: Calendars are now private and can only be read by the owner.
	* Fixed: double namespace declaration in multistatus responses.
	* Added: MySQL database dumps. MySQL is now also supported next to SQLite.
	* Added: expand-properties REPORT from RFC 3253.
	* Added: Sabre_DAV_Property_IHref interface for properties exposing urls.
	* Added: Issue 25: Throwing error on broken Finder behaviour.
	* Changed: Authentication backend is now aware of current user.

1.2.0alpha1 (2010-03-31)
	* Fixed: Issue 26: Workaround for broken GVFS behaviour with encoded
	  special characters.
	* Fixed: Issue 34: Incorrect Lock-Token response header for LOCK. Fixes
	  Office 2010 compatibility.
	* Added: Issue 35: SabreDAV version to header to OPTIONS response to ease
	  debugging.
	* Fixed: Issue 36: Incorrect variable name, throwing error in some
	  requests.
	* Fixed: Issue 37: Incorrect smultron regex in temporary filefilter.
	* Fixed: Issue 33: Converting ISO-8859-1 characters to UTF-8.
	* Fixed: Issue 39 & Issue 40: Basename fails on non-utf-8 locales.
	* Added: More unittests.
	* Added: SabreDAV version to all error responses.
	* Added: URLUtil class for decoding urls.
	* Changed: Now using pear.sabredav.org pear channel.
	* Changed: Sabre_DAV_Server::getCopyAndMoveInfo is now a public method.

1.1.2-alpha (2010-03-18)
	* Added: RFC5397 - current-user-principal support.
	* Fixed: Issue 27: encoding entities in property responses.
	* Added: naturalselection script now allows the user to specify a 'minimum
	  number of bytes' for deletion. This should reduce load due to less
	  crawling
	* Added: Full support for the calendar-query report.
	* Added: More unittests.
	* Added: Support for complex property deserialization through the static
	  ::unserialize() method.
	* Added: Support for modifying calendar-component-set
	* Fixed: Issue 29: Added TIMEOUT_INFINITE constant

1.1.1-alpha (2010-03-11)
	* Added: RFC5689 - Extended MKCOL support.
	* Fixed: Evolution support for CalDAV.
	* Fixed: PDO-locks backend was pretty much completely broken. This is
	  100% unittested now.
	* Added: support for ctags.
	* Fixed: Comma's between HTTP methods in 'Allow' method.
	* Changed: default argument for Sabre_DAV_Locks_Backend_FS. This means a
	  datadirectory must always be specified from now on.
	* Changed: Moved Sabre_DAV_Server::parseProps to
	  Sabre_DAV_XMLUtil::parseProperties.
	* Changed: Sabre_DAV_IDirectory is now Sabre_DAV_ICollection.
	* Changed: Sabre_DAV_Exception_PermissionDenied is now
	  Sabre_DAV_Exception_Forbidden.
	* Changed: Sabre_CalDAV_ICalendarCollection is removed.
	* Added: Sabre_DAV_IExtendedCollection.
	* Added: Many more unittests.
	* Added: support for calendar-timezone property.

1.1.0-alpha (2010-03-01)
	* Note: This version is forked from version 1.0.5, so release dates may be
	  out of order.
	* Added: CalDAV - RFC 4791
	* Removed: Sabre_PHP_Exception. PHP has a built-in ErrorException for
	  this.
	* Added: PDO authentication backend.
	* Added: Example sql for auth, caldav, locks for sqlite.
	* Added: Sabre_DAV_Browser_GuessContentType plugin
	* Changed: Authentication plugin refactored, making it possible to
	  implement non-digest authentication.
	* Fixed: Better error display in browser plugin.
	* Added: Support for {DAV:}supported-report-set
	* Added: XML utility class with helper functions for the WebDAV protocol.
	* Added: Tons of unittests
	* Added: PrincipalCollection and Principal classes
	* Added: Sabre_DAV_Server::getProperties for easy property retrieval
	* Changed: {DAV:}resourceType defaults to 0
	* Changed: Any non-null resourceType now gets a / appended to the href
	  value. Before this was just for {DAV:}collection's, but this is now also
	  the case for for example {DAV:}principal.
	* Changed: The Href property class can now optionally create non-relative
	  uri's.
	* Changed: Sabre_HTTP_Response now returns false if headers are already
	  sent and header-methods are called.
	* Fixed: Issue 19: HEAD requests on Collections
	* Fixed: Issue 21: Typo in Sabre_DAV_Property_Response
	* Fixed: Issue 18: Doesn't work with Evolution Contacts

1.0.15-stable (2010-05-28)
	* Added: Issue 31: Hiding exception information by default. Can be turned
	  on with the Sabre_DAV_Server::$debugExceptions property.
	* Added: Moved autoload from lib/ to lib/Sabre/autoload.php. This is also
	  the case in the upcoming 1.2.0, so it will improve future compatibility.

1.0.14-stable (2010-04-15)
	* Fixed: double namespace declaration in multistatus responses.

1.0.13-stable (2010-03-30)
	* Fixed: Issue 40: Last references to basename/dirname

1.0.12-stable (2010-03-30)
	* Fixed: Issue 37: Incorrect smultron regex in temporary filefilter.
	* Fixed: Issue 26: Workaround for broken GVFS behaviour with encoded
	  special characters.
	* Fixed: Issue 33: Converting ISO-8859-1 characters to UTF-8.
	* Fixed: Issue 39: Basename fails on non-utf-8 locales.
	* Added: More unittests.
	* Added: SabreDAV version to all error responses.
	* Added: URLUtil class for decoding urls.
	* Updated: Now using pear.sabredav.org pear channel.

1.0.11-stable (2010-03-23)
	* Non-public release. This release is identical to 1.0.10, but it is used
	  to test releasing packages to pear.sabredav.org.

1.0.10-stable (2010-03-22)
	* Fixed: Issue 34: Invalid Lock-Token header response.
	* Added: Issue 35: Addign SabreDAV version to HTTP OPTIONS responses.

1.0.9-stable (2010-03-19)
	* Fixed: Issue 27: Entities not being encoded in PROPFIND responses.
	* Fixed: Issue 29: Added missing TIMEOUT_INFINITE constant.

1.0.8-stable (2010-03-03)
	* Fixed: Issue 21: typos causing errors
	* Fixed: Issue 23: Comma's between methods in Allow header.
	* Added: Sabre_DAV_ICollection interface, to aid in future compatibility.
	* Added: Sabre_DAV_Exception_Forbidden exception. This will replace
	  Sabre_DAV_Exception_PermissionDenied in the future, and can already be
	  used to ensure future compatibility.

1.0.7-stable (2010-02-24)
	* Fixed: Issue 19 regression for MS Office

1.0.6-stable (2010-02-23)
	* Fixed: Issue 19: HEAD requests on Collections

1.0.5-stable (2010-01-22)
	* Fixed: Fatal error when a malformed url was used for unlocking, in
	  conjuction with Sabre.autoload.php due to a incorrect filename.
	* Fixed: Improved unittests and build system

1.0.4-stable (2010-01-11)
	* Fixed: needed 2 different releases. One for googlecode and one for
	  pearfarm. This is to retain the old method to install SabreDAV until
	  pearfarm becomes the standard installation method.

1.0.3-stable (2010-01-11)
	* Added: RFC4709 support (davmount)
	* Added: 6 unittests
	* Added: naturalselection. A tool to keep cache directories below a
	  specified theshold.
	* Changed: Now using pearfarm.org channel server.

1.0.1-stable (2009-12-22)
	* Fixed: Issue 15: typos in examples
	* Fixed: Minor pear installation issues

1.0.0-stable (2009-11-02)
	* Added: SimpleDirectory class. This class allows creating static
	  directory structures with ease.
	* Changed: Custom complex properties and exceptions now get an instance of
	  Sabre_DAV_Server as their first argument in serialize()
	* Changed: Href complex property now prepends server's baseUri
	* Changed: delete before an overwriting copy/move is now handles by server
	  class instead of tree classes
	* Changed: events must now explicitly return false to stop execution.
	  Before, execution would be stopped by anything loosely evaluating to
	  false.
	* Changed: the getPropertiesForPath method now takes a different set of
	  arguments, and returns a different response. This allows plugin
	  developers to return statuses for properties other than 200 and 404. The
	  hrefs are now also always calculated relative to the baseUri, and not
	  the uri of the request.
	* Changed: generatePropFindResponse is renamed to generateMultiStatus, and
	  now takes a list of properties similar to the response of
	  getPropertiesForPath. This was also needed to improve flexibility for
	  plugin development.
	* Changed: Auth plugins are no longer included. They were not yet stable
	  quality, so they will probably be reintroduced in a later version.
	* Changed: PROPPATCH also used generateMultiStatus now.
	* Removed: unknownProperties event. This is replaced by the
	  afterGetProperties event, which should provide more flexibility.
	* Fixed: Only calling getSize() on IFile instances in httpHead()
	* Added: beforeBind event. This is invoked upon file or directory creation
	* Added: beforeWriteContent event, this is invoked by PUT and LOCK on an
	  existing resource.
	* Added: beforeUnbind event. This is invoked right before deletion of any
	  resource.
	* Added: afterGetProperties event. This event can be used to make
	  modifications to property responses.
	* Added: beforeLock and beforeUnlock events.
	* Added: afterBind event.
	* Fixed: Copy and Move could fail in the root directory. This is now
	  fixed.
	* Added: Plugins can now be retrieved by their classname. This is useful
	  for inter-plugin communication.
	* Added: The Auth backend can now return usernames and user-id's.
	* Added: The Auth backend got a getUsers method
	* Added: Sabre_DAV_FSExt_Directory now returns quota info

0.12.1-beta (2009-09-11)
	* Fixed: UNLOCK bug. Unlock didn't work at all

0.12-beta (2009-09-10)
	* Updated: Browser plugin now shows multiple {DAV:}resourcetype values
	  if available.
	* Added: Experimental PDO backend for Locks Manager
	* Fixed: Sending Content-Length: 0 for every empty response. This
	  improves NGinx compatibility.
	* Fixed: Last modification time is reported in UTC timezone. This improves
	  Finder compatibility.

0.11-beta (2009-08-11)
	* Updated: Now in Beta
	* Updated: Pear package no longer includes docs/ directory. These just
	  contained rfc's, which are publically available. This reduces the
	  package from ~800k to ~60k
	* Added: generatePropfindResponse now takes a baseUri argument
	* Added: ResourceType property can now contain multiple resourcetypes.
	* Fixed: Issue 13.

0.10-alpha (2009-08-03)
	* Added: Plugin to automatically map GET requests to non-files to
	  PROPFIND (Sabre_DAV_Browser_MapGetToPropFind). This should allow
	  easier debugging of complicated WebDAV setups.
	* Added: Sabre_DAV_Property_Href class. For future use.
	* Added: Ability to choose to use auth-int, auth or both for HTTP Digest
	  authentication. (Issue 11)
	* Changed: Made more methods in Sabre_DAV_Server public.
	* Fixed: TemporaryFileFilter plugin now intercepts HTTP LOCK requests
	  to non-existent files. (Issue 12)
	* Added: Central list of defined xml namespace prefixes. This can reduce
	  Bandwidth and legibility for xml bodies with user-defined namespaces.
	* Added: now a PEAR-compatible package again, thanks to Michael Gauthier
	* Changed: moved default copy and move logic from ObjectTree to Tree class

0.9-alpha (2009-07-21)
	* Changed: Major refactoring, removed most of the logic from the Tree
	  objects. The Server class now directly works with the INode, IFile
	  and IDirectory objects. If you created your own Tree objects,
	  this will most likely break in this release.
	* Changed: Moved all the Locking logic from the Tree and Server classes
	  into a separate plugin.
	* Changed: TemporaryFileFilter is now a plugin.
	* Added: Comes with an autoloader script. This can be used instead of
	  the includer script, and is preferred by some people.
	* Added: AWS Authentication class.
	* Added: simpleserversetup.py script. This will quickly get a fileserver
	  up and running.
	* Added: When subscribing to events, it is now possible to supply a
	  priority. This is for example needed to ensure that the Authentication
	  Plugin is used before any other Plugin.
	* Added: 22 new tests.
	* Added: Users-manager plugin for .htdigest files. Experimental and
	  subject to change.
	* Added: RFC 2324 HTTP 418 status code
	* Fixed: Exclusive locks could in some cases be picked up as shared locks
	* Fixed: Digest auth for non-apache servers had a bug (still not actually
	  tested this well).

0.8-alpha (2009-05-30)
	* Changed: Renamed all exceptions! This is a compatibility break. Every
	  Exception now follows Sabre_DAV_Exception_FileNotFound convention
	  instead of Sabre_DAV_FileNotFoundException.
	* Added: Browser plugin now allows uploading and creating directories
	  straight from the browser.
	* Added: 12 more unittests
	* Fixed: Locking bug, which became prevalent on Windows Vista.
	* Fixed: Netdrive support
	* Fixed: TemporaryFileFilter filtered out too many files. Fixed some
	  of the regexes.
	* Fixed: Added README and ChangeLog to package

0.7-alpha (2009-03-29)
	* Added: System to return complex properties from PROPFIND.
	* Added: support for {DAV:}supportedlock.
	* Added: support for {DAV:}lockdiscovery.
	* Added: 6 new tests.
	* Added: New plugin system.
	* Added: Simple HTML directory plugin, for browser access.
	* Added: Server class now sends back standard pre-condition error xml
	bodies. This was new since RFC4918.
	* Added: Sabre_DAV_Tree_Aggregrate, which can 'host' multiple Tree objects
	into one.
	* Added: simple basis for HTTP REPORT method. This method is not used yet,
	but can be used by plugins to add reports.
	* Changed: ->getSize is only called for files, no longer for collections.
	r303
	* Changed: Sabre_DAV_FilterTree is now Sabre_DAV_Tree_Filter
	* Changed: Sabre_DAV_TemporaryFileFilter is now called
	Sabre_DAV_Tree_TemporaryFileFilter.
	* Changed: removed functions (get(/set)HTTPRequest(/Response)) from Server
	class, and using a public property instead.
	* Fixed: bug related to parsing proppatch and propfind requests. Didn't
	show up in most clients, but it needed fixing regardless. (r255)
	* Fixed: auth-int is now properly supported within HTTP Digest.
	* Fixed: Using application/xml for a mimetype vs. text/xml as per RFC4918
	sec 8.2.
	* Fixed: TemporaryFileFilter now lets through GET's if they actually
	exist on the backend. (r274)
	* FIxed: Some methods didn't get passed through in the FilterTree (r283).
	* Fixed: LockManager is now slightly more complex, Tree classes slightly
	less. (r287)

0.6-alpha (2009-02-16)
	* Added: Now uses streams for files, instead of strings.
	  This means it won't require to hold entire files in memory, which can be
	  an issue if you're dealing with big files. Note that this breaks
	  compatibility for put() and createFile methods.
	* Added: HTTP Digest Authentication helper class.
	* Added: Support for HTTP Range header
	* Added: Support for ETags within If: headers
	* Added: The API can now return ETags and override the default Content-Type
	* Added: starting with basic framework for unittesting, using PHPUnit.
	* Added: 49 unittests.
	* Added: Abstraction for the HTTP request.
	* Updated: Using Clark Notation for tags in properties. This means tags
	are serialized as {namespace}tagName instead of namespace#tagName
	* Fixed: HTTP_BasicAuth class now works as expected.
	* Fixed: DAV_Server uses / for a default baseUrl.
	* Fixed: Last modification date is no longer ignored in PROPFIND.
	* Fixed: PROPFIND now sends back information about the requestUri even
	  when "Depth: 1" is specified.

0.5-alpha (2009-01-14)
	* Added: Added a very simple example for implementing a mapping to PHP
	  file streams. This should allow easy implementation of for example a
	  WebDAV to FTP proxy.
	* Added: HTTP Basic Authentication helper class.
	* Added: Sabre_HTTP_Response class. This centralizes HTTP operations and
	  will be a start towards the creating of a testing framework.
	* Updated: Backwards compatibility break: all require_once() statements
	  are removed
	  from all the files. It is now recommended to use autoloading of
	  classes, or just including lib/Sabre.includes.php. This fix was made
	  to allow easier integration into applications not using this standard
	  inclusion model.
	* Updated: Better in-file documentation.
	* Updated: Sabre_DAV_Tree can now work with Sabre_DAV_LockManager.
	* Updated: Fixes a shared-lock bug.
	* Updated: Removed ?> from the bottom of each php file.
	* Updated: Split up some operations from Sabre_DAV_Server to
	  Sabre_HTTP_Response.
	* Fixed: examples are now actually included in the pear package.

0.4-alpha (2008-11-05)
	* Passes all litmus tests!
	* Added: more examples
	* Added: Custom property support
	* Added: Shared lock support
	* Added: Depth support to locks
	* Added: Locking on unmapped urls (non-existent nodes)
	* Fixed: Advertising as WebDAV class 3 support

0.3-alpha (2008-06-29)
	* Fully working in MS Windows clients.
	* Added: temporary file filter: support for smultron files.
	* Added: Phing build scripts
	* Added: PEAR package
	* Fixed: MOVE bug identified using finder.
	* Fixed: Using gzuncompress instead of gzdecode in the temporary file
	  filter. This seems more common.

0.2-alpha (2008-05-27)
	* Somewhat working in Windows clients
	* Added: Working PROPPATCH method (doesn't support custom properties yet)
	* Added: Temporary filename handling system
	* Added: Sabre_DAV_IQuota to return quota information
	* Added: PROPFIND now reads the request body and only supplies the
	  requested properties

0.1-alpha (2008-04-04)
	* First release!
	* Passes litmus: basic, http and copymove test.
	* Fully working in Finder and DavFSv2

Project started: 2007-12-13<|MERGE_RESOLUTION|>--- conflicted
+++ resolved
@@ -1,14 +1,9 @@
-<<<<<<< HEAD
 1.9.0-alpha (20??-??-??)
 	* Fixed: If event handlers modify the request body from a PUT request, an
 	  ETag is no longer sent back.
 
-1.8.1-stable (????-??-??)
-	* Includes fixes from 1.7.2.
-=======
 1.8.1-stable (2012-??-??)
 	* Includes changes from version 1.7.3.
->>>>>>> 96a4d808
 
 1.8.0-stable (2012-11-08)
     * The zip release ships with sabre/vobject 2.0.5.
@@ -30,14 +25,10 @@
 	* Added: The Proxy principal classes now both implement an interface, for
 	  greater flexiblity.
 
-<<<<<<< HEAD
-1.7.3-stable (????-??-??)
+1.7.3-stable (2012-??-??)
 	* Fixed: Removing double slashes from getPropertiesForPath.
-=======
-1.7.3-stable (2012-??-??)
 	* Change: Marked a few more properties in the CardDAV as protected,
 	  instead of private.
->>>>>>> 96a4d808
 
 1.7.2-stable (2012-11-08)
     * The zip release ships with sabre/vobject 2.0.5.
