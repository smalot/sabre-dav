<<<<<<< HEAD
1.7.0-stable (2012-??-??)
    * BC Break: The calendarobjects database table has a bunch of new
	  fields, and a migration script is required to ensure everything will
	  keep working. Read the wiki for more details.
	* BC Break: The ICalendar interface now has a new method: calendarQuery.
	* BC Break: In this version a number of classes have been deleted, that
	  have been previously deprecated. Namely:
		- Sabre_DAV_Directory (now: Sabre_DAV_Collection)
		- Sabre_DAV_SimpleDirectory (now: Sabre_DAV_SimpleCollection)
	* BC Break: Sabre_CalDAV_Schedule_IMip::sendMessage now has an extra
	  argument. If you extended this class, you should fix this method. It's
	  only used for informational purposes.
	* BC Break: The DAV: namespace is no longer converted to urn:DAV. This was
	  a workaround for a bug in older PHP versions (pre-5.3).
	* Removed: Sabre.includes.php was deprecated, and is now removed.
	* Removed: Sabre_CalDAV_Server was deprecated, and is now removed. Please
	  use Sabre_DAV_Server and check the examples in the examples/ directory.
	* Changed: The Sabre_VObject library now spawned into it's own project!
	  The VObject library is still included in the SabreDAV zip package.
	* Added: Experimental interfaces to allow implementation of caldav-sharing.
	  Note that no implementation is provided yet, just the api hooks.
	* Added: Free-busy reporting compliant with the caldav-scheduling
	  standard. This allows iCal and other clients to fetch other users'
	  free-busy data.
	* Added: Experimental NotificationSupport interface to add
	  caldav notifications.
	* Added: VCF Export plugin. If enabled, it can generate an export of an
	  entire addressbook.
	* Added: Support for PATCH using a SabreDAV format, to live-patch files.
	* Added: Support for Prefer: return-minimal and Brief: t headers for
	  PROPFIND and PROPPATCH requests.
	* Changed: Responsibility for dealing with the calendar-query is now
	  moved from the CalDAV plugin to the CalDAV backends. This allows for
	  heavy optimizations.
	* Changed: The CalDAV PDO backend is now a lot faster for common
	  calendar queries.
	* Changed: We are now using the composer autoloader.
	* Changed: The CalDAV backend now all implement an interface.
	* Changed: Instead of Sabre_DAV_Property, Sabre_DAV_PropertyInterface is
	  now the basis of every property class.
	* Update: Caching results for principal lookups. This should cut down
	  queries and performance for a number of heavy requests.
	* Update: ObjectTree caches lookups much more aggresively, which will help
	  especially speeding up a bunch of REPORT queries.
	* Added: Support for the schedule-calendar-transp property.
	* Fixed: Marking both the text/calendar and text/x-vcard as UTF-8
	  encoded.
	* Fixed: Workaround for the SOGO connector, as it doesn't understand
	  receiving "text/x-vcard; charset=utf-8" for a contenttype.
	* Added: Sabre_DAV_Client now throws more specific exceptions in cases
	  where we already has an exception class.
	* Added: Sabre_DAV_PartialUpdate. This plugin allows you to use the
	  PATCH method to update parts of a file.
	* Added: Tons of timezone name mappings for Microsoft Exchange.
	* Added: Support for an 'exception' event in the server class.
	* Fixed: Uploaded VCards without a UID are now rejected. (thanks Dominik!)
	* Fixed: Rejecting calendar objects if they are not in the
	  supported-calendar-component list. (thanks Armin!)
	* Fixed: Issue 219: serialize() now reorders correctly.
	* Fixed: Sabre_DAV_XMLUtil no longer returns empty $dom->childNodes
	  if there is whitespace in $dom.
	* Fixed: Returning 409 Conflict instead of 500 when an attempt is made to
	  create a file as a child of something that's not a collection.
	* Fixed: Issue 237: xml-encoding values in SabreDAV error responses.
	* Fixed: Returning 403, instead of 501 when an unknown REPORT is
	  requested.
	* Fixed: Postfixing slash on {DAV:}owner properties.
	* Fixed: Several embarrassing spelling mistakes in docblocks.

1.6.5-stable (2012-??-??)
=======
1.6.5-stable (2012-10-04)
>>>>>>> bbf6bdda
	* Fixed: Workaround for line-ending bug OS X 10.8 addressbook has.
	* Added: Ability to allow users to set SSL certificates for the Client
	  class. (Thanks schiesbn!).
	* Fixed: Directory indexes with lots of nodes should be a lot faster.
	* Fixed: Issue 235: E_NOTICE thrown when doing a propfind request with
	  Sabre_DAV_Client, and no valid properties are returned.
	* Fixed: Issue with filtering on alarms in tasks.

1.6.4-stable (2012-08-02)
	* Fixed: Issue 220: Calendar-query filters may fail when filtering on
	  alarms, if an overridden event has it's alarm removed.
	* Fixed: Compatibility for OS/X 10.8 iCal in the IMipHandler.
	* Fixed: Issue 222: beforeWriteContent shouldn't be called for lock
	  requests.
	* Fixed: Problem with POST requests to the outbox if mailto: was not lower
	  cased.
	* Fixed: Yearly recurrence rule expansion on leap-days no behaves
	  correctly.
	* Fixed: Correctly checking if recurring, all-day events with no dtstart
	  fall in a timerange if the start of the time-range exceeds the start of
	  the instance of an event, but not the end.
	* Fixed: All-day recurring events wouldn't match if an occurence ended
	  exactly on the start of a time-range.
	* Fixed: HTTP basic auth did not correctly deal with passwords containing
	  colons on some servers.
	* Fixed: Issue 228: DTEND is now non-inclusive for all-day events in the
	  calendar-query REPORT and free-busy calculations.

1.6.3-stable (2012-06-12)
	* Added: It's now possible to specify in Sabre_DAV_Client which type of
	  authentication is to be used.
	* Fixed: Issue 206: Sabre_DAV_Client PUT requests are fixed.
	* Fixed: Issue 205: Parsing an iCalendar 0-second date interval.
	* Fixed: Issue 112: Stronger validation of iCalendar objects. Now making
	  sure every iCalendar object only contains 1 component, and disallowing
	  vcards, forcing every component to have a UID.
	* Fixed: Basic validation for vcards in the CardDAV plugin.
	* Fixed: Issue 213: Workaround for an Evolution bug, that prevented it
	  from updating events.
	* Fixed: Issue 211: A time-limit query on a non-relative alarm trigger in
	  a recurring event could result in an endless loop.
	* Fixed: All uri fields are now a maximum of 200 characters. The Bynari
	  outlook plugin used much longer strings so this should improve
	  compatibility.
	* Fixed: Added a workaround for a bug in KDE 4.8.2 contact syncing. See
	  https://bugs.kde.org/show_bug.cgi?id=300047
	* Fixed: Issue 217: Sabre_DAV_Tree_FileSystem was pretty broken.

1.6.2-stable (2012-04-16)
	* Fixed: Sabre_VObject_Node::$parent should have been public.
	* Fixed: Recurrence rules of events are now taken into consideration when
	  doing time-range queries on alarms.
	* Fixed: Added a workaround for the fact that php's DateInterval cannot
	  parse weeks and days at the same time.
	* Added: Sabre_DAV_Server::$exposeVersion, allowing you to hide SabreDAV's
	  version number from various outputs.
	* Fixed: DTSTART values would be incorrect when expanding events.
	* Fixed: DTSTART and DTEND would be incorrect for expansion of WEEKLY
	  BYDAY recurrences.
	* Fixed: Issue 203: A problem with overridden events hitting the exact
	  date and time of a subsequent event in the recurrence set.
	* Fixed: There was a problem with recurrence rules, for example the 5th
	  tuesday of the month, if this day did not exist.
	* Added: New HTTP status codes from draft-nottingham-http-new-status-04.

1.6.1-stable (2012-03-05)
	* Added: createFile and put() can now return an ETag.
	* Added: Sending back an ETag on for operations on CardDAV backends. This
	  should help with OS X 10.6 Addressbook compatibility.
	* Fixed: Fixed a bug where an infinite loop could occur in the recurrence
	  iterator if the recurrence was YEARLY, with a BYMONTH rule, and either
	  BYDAY or BYMONTHDAY match the first day of the month.
	* Fixed: Events that are excluded using EXDATE are still counted in the
	  COUNT= parameter in the RRULE property.
	* Added: Support for time-range filters on VALARM components.
	* Fixed: Correctly filtering all-day events.
	* Fixed: Sending back correct mimetypes from the browser plugin (thanks
	  Jürgen).
	* Fixed: Issue 195: Sabre_CardDAV pear package had an incorrect dependency.
	* Fixed: Calendardata would be destroyed when performing a MOVE request.

1.6.0-stable (2012-02-22)
	* BC Break: Now requires PHP 5.3
	* BC Break: Any node that implemented Sabre_DAVACL_IACL must now also
	  implement the getSupportedPrivilegeSet method. See website for details.
	* BC Break: Moved functions from Sabre_CalDAV_XMLUtil to
	  Sabre_VObject_DateTimeParser.
	* BC Break: The Sabre_DAVACL_IPrincipalCollection now has two new methods:
	  'searchPrincipals' and 'updatePrincipal'.
	* BC Break: Sabre_DAV_ILockable is removed and all related per-node
	  locking functionality.
	* BC Break: Sabre_DAV_Exception_FileNotFound is now deprecated in favor of
	  Sabre_DAV_Exception_NotFound. The former will be removed in a later
	  version.
	* BC Break: Removed Sabre_CalDAV_ICalendarUtil, use Sabre_VObject instead.
	* BC Break: Sabre_CalDAV_Server is now deprecated, check out the
	  documentation on how to setup a caldav server with just
	  Sabre_DAV_Server.
	* BC Break: Default Principals PDO backend now needs a new field in the
	  'principals' table. See the website for details.
	* Added: Ability to create new calendars and addressbooks from within the
	  browser plugin.
	* Added: Browser plugin: icons for various nodes.
	* Added: Support for FREEBUSY reports!
	* Added: Support for creating principals with admin-level privileges.
	* Added: Possibility to let server send out invitation emails on behalf of
	  CalDAV client, using Sabre_CalDAV_Schedule_IMip.
	* Changed: beforeCreateFile event now passes data argument by reference.
	* Changed: The 'propertyMap' property from Sabre_VObject_Reader, must now
	  be specified in Sabre_VObject_Property::$classMap.
	* Added: Ability for plugins to tell the ACL plugin which principal
	  plugins are searchable.
	* Added: [DAVACL] Per-node overriding of supported privileges. This allows
	  for custom privileges where needed.
	* Added: [DAVACL] Public 'principalSearch' method on the DAVACL plugin,
	  which allows for easy searching for principals, based on their
	  properties.
	* Added: Sabre_VObject_Component::getComponents() to return a list of only
	  components and not properties.
	* Added: An includes.php file in every sub-package (CalDAV, CardDAV, DAV,
	  DAVACL, HTTP, VObject) as an alternative to the autoloader. This often
	  works much faster.
	* Added: Support for the 'Me card', which allows Addressbook.app users
	  specify which vcard is their own.
	* Added: Support for updating principal properties in the DAVACL principal
	  backends.
	* Changed: Major refactoring in the calendar-query REPORT code. Should
	  make things more flexible and correct.
	* Changed: The calendar-proxy-[read|write] principals will now only appear
	  in the tree, if they actually exist in the Principal backend. This should
	  reduce some problems people have been having with this.
	* Changed: Sabre_VObject_Element_* classes are now renamed to
	  Sabre_VObject_Property. Old classes are retained for backwards
	  compatibility, but this will be removed in the future.
	* Added: Sabre_VObject_FreeBusyGenerator to generate free-busy reports
	  based on lists of events.
	* Added: Sabre_VObject_RecurrenceIterator to find all the dates and times
	  for recurring events.
	* Fixed: Issue 97: Correctly handling RRULE for the calendar-query REPORT.
	* Fixed: Issue 154: Encoding of VObject parameters with no value was
	  incorrect.
	* Added: Support for {DAV:}acl-restrictions property from RFC3744.
	* Added: The contentlength for calendar objects can now be supplied by a
	  CalDAV backend, allowing for more optimizations.
	* Fixed: Much faster implementation of Sabre_DAV_URLUtil::encodePath.
	* Fixed: {DAV:}getcontentlength may now be not specified.
	* Fixed: Issue 66: Using rawurldecode instead of urldecode to decode paths
	  from clients. This means that + will now be treated as a literal rather
	  than a space, and this should improve compatibility with the Windows
	  built-in client.
	* Added: Sabre_DAV_Exception_PaymentRequired exception, to emit HTTP 402
	  status codes.
	* Added: Some mysql unique constraints to example files.
	* Fixed: Correctly formatting HTTP dates.
	* Fixed: Issue 94: Sending back Last-Modified header for 304 responses.
	* Added: Sabre_VObject_Component_VEvent, Sabre_VObject_Component_VJournal,
	  Sabre_VObject_Component_VTodo and Sabre_VObject_Component_VCalendar.
	* Changed: Properties are now also automatically mapped to their
	  appropriate classes, if they are created using the add() or __set()
	  methods.
	* Changed: Cloning VObject objects now clones the entire tree, rather than
      just the default shallow copy.
	* Added: Support for recurrence expansion in the CALDAV:calendar-multiget
	  and CALDAV:calendar-query REPORTS.
	* Changed: CalDAV PDO backend now sorts calendars based on the internal
	  'calendarorder' field.
	* Added: Issue 181: Carddav backends may no optionally not supply the carddata in
	  getCards, if etag and size are specified. This may speed up certain
	  requests.
	* Added: More arguments to beforeWriteContent and beforeCreateFile (see
	  WritingPlugins wiki document).
	* Added: Hook for iCalendar validation. This allows us to validate
	  iCalendar objects when they're uploaded. At the moment we're just
	  validating syntax.
	* Added: VObject now support Windows Timezone names correctly (thanks
	  mrpace2).
	* Added: If a timezonename could not be detected, we fall back on the
	  default PHP timezone.
	* Added: Now a Composer package (thanks willdurand).
	* Fixed: Support for \N as a newline character in the VObject reader.
	* Added: afterWriteContent, afterCreateFile and afterUnbind events.
	* Added: Postgresql example files. Not part of the unittests though, so
	  use at your own risk.
	* Fixed: Issue 182: Removed backticks from sql queries, so it will work
	  with Postgres.

1.5.9-stable (2012-04-16)
	* Fixed: Issue with parsing timezone identifiers that were surrounded by
	  quotes. (Fixes emClient compatibility).

1.5.8-stable (2012-02-22)
	* Fixed: Issue 95: Another timezone parsing issue, this time in
	  calendar-query.

1.5.7-stable (2012-02-19)
	* Fixed: VObject properties are now always encoded before components.
	* Fixed: Sabre_DAVACL had issues with multiple levels of privilege
	  aggregration.
	* Changed: Added 'GuessContentType' plugin to fileserver.php example.
	* Fixed: The Browser plugin will now trigger the correct events when
	  creating files.
	* Fixed: The ICSExportPlugin now considers ACL's.
	* Added: Made it optional to supply carddata from an Addressbook backend
	  when requesting getCards. This can make some operations much faster, and
	  could result in much lower memory use.
	* Fixed: Issue 187: Sabre_DAV_UUIDUtil was missing from includes file.
	* Fixed: Issue 191: beforeUnlock was triggered twice.

1.5.6-stable (2012-01-07)
	* Fixed: Issue 174: VObject could break UTF-8 characters.
	* Fixed: pear package installation issues.

1.5.5-stable (2011-12-16)
	* Fixed: CalDAV time-range filter workaround for recurring events.
	* Fixed: Bug in Sabre_DAV_Locks_Backend_File that didn't allow multiple
	  files to be locked at the same time.

1.5.4-stable (2011-10-28)
	* Fixed: GuessContentType plugin now supports mixed case file extensions.
	* Fixed: DATE-TIME encoding was wrong in VObject. (we used 'DATETIME').
	* Changed: Sending back HTTP 204 after a PUT request on an existing resource
	  instead of HTTP 200. This should fix Evolution CardDAV client
	  compatibility.
	* Fixed: Issue 95: Parsing X-LIC-LOCATION if it's available.
	* Added: All VObject elements now have a reference to their parent node.

1.5.3-stable (2011-09-28)
	* Fixed: Sabre_DAV_Collection was missing from the includes file.
	* Fixed: Issue 152. iOS 1.4.2 apparantly requires HTTP/1.1 200 OK to be in
	  uppercase.
	* Fixed: Issue 153: Support for files with mixed newline styles in
	  Sabre_VObject.
	* Fixed: Issue 159: Automatically converting any vcard and icalendardata
	  to UTF-8.
	* Added: Sabre_DAV_SimpleFile class for easy static file creation.
	* Added: Issue 158: Support for the CARDDAV:supported-address-data
	  property.

1.5.2-stable (2011-09-21)
	* Fixed: carddata and calendardata MySQL fields are now of type
	  'mediumblob'. 'TEXT' was too small sometimes to hold all the data.
	* Fixed: {DAV:}supported-report-set is now correctly reporting the reports
	  for IAddressBook.
	* Added: Sabre_VObject_Property::add() to add duplicate parameters to
	  properties.
	* Added: Issue 151: Sabre_CalDAV_ICalendar and Sabre_CalDAV_ICalendarObject
	  interfaces.
	* Fixed: Issue 140: Not returning 201 Created if an event cancelled the
	  creation of a file.
	* Fixed: Issue 150: Faster URLUtil::encodePath() implementation.
	* Fixed: Issue 144: Browser plugin could interfere with
	  TemporaryFileFilterPlugin if it was loaded first.
	* Added: It's not possible to specify more 'alternate uris' in principal
	  backends.

1.5.1-stable (2011-08-24)
	* Fixed: Issue 137. Hiding action interface in HTML browser for
	  non-collections.
	* Fixed: addressbook-query is now correctly returned from the
	  {DAV:}supported-report-set property.
	* Fixed: Issue 142: Bugs in groupwareserver.php example.
	* Fixed: Issue 139: Rejecting PUT requests with Content-Range.

1.5.0-stable (2011-08-12)
	* Added: CardDAV support.
	* Added: An experimental WebDAV client.
	* Added: MIME-Directory grouping support in the VObject library. This is
	  very useful for people attempting to parse vcards.
	* BC Break: Adding parameters with the VObject libraries now overwrites
	  the previous parameter, rather than just add it. This makes more sense
	  for 99% of the cases.
	* BC Break: lib/Sabre.autoload.php is now removed in favor of
	  lib/Sabre/autoload.php.
	* Deprecated: Sabre_DAV_Directory is now deprecated and will be removed in
	  a future version. Use Sabre_DAV_Collection instead.
	* Deprecated: Sabre_DAV_SimpleDirectory is now deprecated and will be
	  removed in a future version. Use Sabre_DAV_SimpleCollection instead.
	* Fixed: Problem with overriding tablenames for the CalDAV backend.
	* Added: Clark-notation parser to XML utility.
	* Added: unset() support to VObject components.
	* Fixed: Refactored CalDAV property fetching to be faster and simpler.
	* Added: Central string-matcher for CalDAV and CardDAV plugins.
	* Added: i;unicode-casemap support
	* Fixed: VObject bug: wouldn't parse parameters if they weren't specified
	  in uppercase.
	* Fixed: VObject bug: Parameters now behave more like Properties.
	* Fixed: VObject bug: Parameters with no value are now correctly parsed.
	* Changed: If calendars don't specify which components they allow, 'all'
	  components are assumed (e.g.: VEVENT, VTODO, VJOURNAL).
	* Changed: Browser plugin now uses POST variable 'sabreAction' instead of
	  'action' to reduce the chance of collisions.

1.4.4-stable (2011-07-07)
	* Fixed: Issue 131: Custom CalDAV backends could break in certain cases.
	* Added: The option to override the default tablename all PDO backends
	  use. (Issue 60).
	* Fixed: Issue 124: 'File' authentication backend now takes realm into
	  consideration.
	* Fixed: Sabre_DAV_Property_HrefList now properly deserializes. This
	  allows users to update the {DAV:}group-member-set property.
	* Added: Helper functions for DateTime-values in Sabre_VObject package.
	* Added: VObject library can now automatically map iCalendar properties to
	  custom classes.

1.4.3-stable (2011-04-25)
	* Fixed: Issue 123: Added workaround for Windows 7 UNLOCK bug.
	* Fixed: datatype of lastmodified field in mysql.calendars.sql. Please
	  change the DATETIME field to an INT to ensure this field will work
	  correctly.
	* Change: Sabre_DAV_Property_Principal is now renamed to
	  Sabre_DAVACL_Property_Principal.
	* Added: API level support for ACL HTTP method.
	* Fixed: Bug in serializing {DAV:}acl property.
	* Added: deserializer for {DAV:}resourcetype property.
	* Added: deserializer for {DAV:}acl property.
	* Added: deserializer for {DAV:}principal property.

1.4.2-beta (2011-04-01)
	* Added: It's not possible to disable listing of nodes that are denied
	  read access by ACL.
	* Fixed: Changed a few properties in CalDAV classes from private to
	  protected.
	* Fixed: Issue 119: Terrible things could happen when relying on
	  guessBaseUri, the server was running on the root of the domain and a user
	  tried to access a file ending in .php. This is a slight BC break.
	* Fixed: Issue 118: Lock tokens in If headers without a uri should be
	  treated as the request uri, not 'all relevant uri's.
	* Fixed: Issue 120: PDO backend was incorrectly fetching too much locks in
	  cases where there were similar named locked files in a directory.

1.4.1-beta (2011-02-26)
	* Fixed: Sabre_DAV_Locks_Backend_PDO returned too many locks.
	* Fixed: Sabre_HTTP_Request::getHeader didn't return Content-Type when
	  running on apache, so a few workarounds were added.
	* Change: Slightly changed CalDAV Backend API's, to allow for heavy
	  optimizations. This is non-bc breaking.

1.4.0-beta (2011-02-12)
	* Added: Partly RFC3744 ACL support.
	* Added: Calendar-delegation (caldav-proxy) support.
	* BC break: In order to fix Issue 99, a new argument had to be added to
	  Sabre_DAV_Locks_Backend_*::getLocks classes. Consult the classes for
	  details.
	* Deprecated: Sabre_DAV_Locks_Backend_FS is now deprecated and will be
	  removed in a later version. Use PDO or the new File class instead.
	* Deprecated: The Sabre_CalDAV_ICalendarUtil class is now marked
	  deprecated, and will be removed in a future version. Please use
	  Sabre_VObject instead.
	* Removed: All principal-related functionality has been removed from the
	  Sabre_DAV_Auth_Plugin, and moved to the Sabre_DAVACL_Plugin.
	* Added: VObject library, for easy vcard/icalendar parsing using a natural
	  interface.
	* Added: Ability to automatically generate full .ics feeds off calendars.
	  To use: Add the Sabre_CalDAV_ICSExportPlugin, and add ?export to your
	  calendar url.
	* Added: Plugins can now specify a pluginname, for easy access using
	  Sabre_DAV_Server::getPlugin().
	* Added: beforeGetProperties event.
	* Added: updateProperties event.
	* Added: Principal listings and calendar-access can now be done privately,
	  disallowing users from accessing or modifying other users' data.
	* Added: You can now pass arrays to the Sabre_DAV_Server constructor. If
	  it's an array with node-objects, a Root collection will automatically be
	  created, and the nodes are used as top-level children.
	* Added: The principal base uri is now customizable. It used to be
	  hardcoded to 'principals/[user]'.
	* Added: getSupportedReportSet method in ServerPlugin class. This allows
	  you to easily specify which reports you're implementing.
	* Added: A '..' link to the HTML browser.
	* Fixed: Issue 99: Locks on child elements were ignored when their parent
	  nodes were deleted.
	* Fixed: Issue 90: lockdiscovery property and LOCK response now include a
	  {DAV}lockroot element.
	* Fixed: Issue 96: support for 'default' collation in CalDAV text-match
	  filters.
	* Fixed: Issue 102: Ensuring that copy and move with identical source and
	  destination uri's fails.
	* Fixed: Issue 105: Supporting MKCALENDAR with no body.
	* Fixed: Issue 109: Small fixes in Sabre_HTTP_Util.
	* Fixed: Issue 111: Properly catching the ownername in a lock (if it's a
	  string)
	* Fixed: Sabre_DAV_ObjectTree::nodeExist always returned false for the
	  root node.
	* Added: Global way to easily supply new resourcetypes for certain node
	  classes.
	* Fixed: Issue 59: Allowing the user to override the authentication realm
	  in Sabre_CalDAV_Server.
	* Update: Issue 97: Looser time-range checking if there's a recurrence
	  rule in an event. This fixes 'missing recurring events'.

1.3.0 (2010-10-14)
	* Added: childExists method to Sabre_DAV_ICollection. This is an api
	  break, so if you implement Sabre_DAV_ICollection directly, add the method.
	* Changed: Almost all HTTP method implementations now take a uri argument,
	  including events. This allows for internal rerouting of certain calls.
	  If you have custom plugins, make sure they use this argument. If they
	  don't, they will likely still work, but it might get in the way of
	  future changes.
	* Changed: All getETag methods MUST now surround the etag with
	  double-quotes. This was a mistake made in all previous SabreDAV
	  versions. If you don't do this, any If-Match, If-None-Match and If:
	  headers using Etags will work incorrectly. (Issue 85).
	* Added: Sabre_DAV_Auth_Backend_AbstractBasic class, which can be used to
	  easily implement basic authentication.
	* Removed: Sabre_DAV_PermissionDenied class. Use Sabre_DAV_Forbidden
	  instead.
	* Removed: Sabre_DAV_IDirectory interface, use Sabre_DAV_ICollection
	  instead.
	* Added: Browser plugin now uses {DAV:}displayname if this property is
	  available.
	* Added: Cache layer in the ObjectTree.
	* Added: Tree classes now have a delete and getChildren method.
	* Fixed: If-Modified-Since and If-Unmodified-Since would be incorrect if
	  the date is an exact match.
	* Fixed: Support for multiple ETags in If-Match and If-None-Match headers.
	* Fixed: Improved baseUrl handling.
	* Fixed: Issue 67: Non-seekable stream support in ::put()/::get().
	* Fixed: Issue 65: Invalid dates are now ignored.
	* Updated: Refactoring in Sabre_CalDAV to make everything a bit more
	  ledgable.
	* Fixed: Issue 88, Issue 89: Fixed compatibility for running SabreDAV on
	   Windows.
	* Fixed: Issue 86: Fixed Content-Range top-boundary from 'file size' to
	  'file size'-1.

1.2.4 (2010-07-13)
	* Fixed: Issue 62: Guessing baseUrl fails when url contains a
	  query-string.
	* Added: Apache configuration sample for CGI/FastCGI setups.
	* Fixed: Issue 64: Only returning calendar-data when it was actually
	  requested.

1.2.3 (2010-06-26)
	* Fixed: Issue 57: Supporting quotes around etags in If-Match and
	  If-None-Match

1.2.2 (2010-06-21)
	* Updated: SabreDAV now attempts to guess the BaseURI if it's not set.
	* Updated: Better compatibility with BitKinex
	* Fixed: Issue 56: Incorrect behaviour for If-None-Match headers and GET
	  requests.
	* Fixed: Issue with certain encoded paths in Browser Plugin.

1.2.1 (2010-06-07)
	* Fixed: Issue 50, patch by Mattijs Hoitink.
	* Fixed: Issue 51, Adding windows 7 lockfiles to TemporaryFileFilter.
	* Fixed: Issue 38, Allowing custom filters to be added to
	  TemporaryFileFilter.
	* Fixed: Issue 53, ETags in the If: header were always failing. This
	  behaviour is now corrected.
	* Added: Apache Authentication backend, in case authentication through
	  .htaccess is desired.
	* Updated: Small improvements to example files.

1.2.0 (2010-05-24)
	* Fixed: Browser plugin now displays international characters.
	* Changed: More properties in CalDAV classes are now protected instead of
	  private.

1.2.0beta3 (2010-05-14)
	* Fixed: Custom properties were not properly sent back for allprops
	  requests.
	* Fixed: Issue 49, incorrect parsing of PROPPATCH, affecting Office 2007.
	* Changed: Removed CalDAV items from includes.php, and added a few missing
	  ones.

1.2.0beta2 (2010-05-04)
	* Fixed: Issue 46: Fatal error for some non-existent nodes.
	* Updated: some example sql to include email address.
	* Added: 208 and 508 statuscodes from RFC5842.
	* Added: Apache2 configuration examples

1.2.0beta1 (2010-04-28)
	* Fixed: redundant namespace declaration in resourcetypes.
	* Fixed: 2 locking bugs triggered by litmus when no Sabre_DAV_ILockable
	  interface is used.
	* Changed: using http://sabredav.org/ns for all custom xml properties.
	* Added: email address property to principals.
	* Updated: CalendarObject validation.

1.2.0alpha4 (2010-04-24)
	* Added: Support for If-Range, If-Match, If-None-Match, If-Modified-Since,
	  If-Unmodified-Since.
	* Changed: Brand new build system. Functionality is split up between
	  Sabre, Sabre_HTTP, Sabre_DAV and Sabre_CalDAV packages. In addition to
	  that a new non-pear package will be created with all this functionality
	  combined.
	* Changed: Autoloader moved to Sabre/autoload.php.
	* Changed: The Allow: header is now more accurate, with appropriate HTTP
	  methods per uri.
	* Changed: Now throwing back Sabre_DAV_Exception_MethodNotAllowed on a few
	  places where Sabre_DAV_Exception_NotImplemented was used.

1.2.0alpha3 (2010-04-20)
	* Update: Complete rewrite of property updating. Now easier to use and
	  atomic.
	* Fixed: Issue 16, automatically adding trailing / to baseUri.
	* Added: text/plain is used for .txt files in GuessContentType plugin.
	* Added: support for principal-property-search and
	  principal-search-property-set reports.
	* Added: Issue 31: Hiding exception information by default. Can be turned
	  on with the Sabre_DAV_Server::$debugExceptions property.

1.2.0alpha2 (2010-04-08)
	* Added: Calendars are now private and can only be read by the owner.
	* Fixed: double namespace declaration in multistatus responses.
	* Added: MySQL database dumps. MySQL is now also supported next to SQLite.
	* Added: expand-properties REPORT from RFC 3253.
	* Added: Sabre_DAV_Property_IHref interface for properties exposing urls.
	* Added: Issue 25: Throwing error on broken Finder behaviour.
	* Changed: Authentication backend is now aware of current user.

1.2.0alpha1 (2010-03-31)
	* Fixed: Issue 26: Workaround for broken GVFS behaviour with encoded
	  special characters.
	* Fixed: Issue 34: Incorrect Lock-Token response header for LOCK. Fixes
	  Office 2010 compatibility.
	* Added: Issue 35: SabreDAV version to header to OPTIONS response to ease
	  debugging.
	* Fixed: Issue 36: Incorrect variable name, throwing error in some
	  requests.
	* Fixed: Issue 37: Incorrect smultron regex in temporary filefilter.
	* Fixed: Issue 33: Converting ISO-8859-1 characters to UTF-8.
	* Fixed: Issue 39 & Issue 40: Basename fails on non-utf-8 locales.
	* Added: More unittests.
	* Added: SabreDAV version to all error responses.
	* Added: URLUtil class for decoding urls.
	* Changed: Now using pear.sabredav.org pear channel.
	* Changed: Sabre_DAV_Server::getCopyAndMoveInfo is now a public method.

1.1.2-alpha (2010-03-18)
	* Added: RFC5397 - current-user-principal support.
	* Fixed: Issue 27: encoding entities in property responses.
	* Added: naturalselection script now allows the user to specify a 'minimum
	  number of bytes' for deletion. This should reduce load due to less
	  crawling
	* Added: Full support for the calendar-query report.
	* Added: More unittests.
	* Added: Support for complex property deserialization through the static
	  ::unserialize() method.
	* Added: Support for modifying calendar-component-set
	* Fixed: Issue 29: Added TIMEOUT_INFINITE constant

1.1.1-alpha (2010-03-11)
	* Added: RFC5689 - Extended MKCOL support.
	* Fixed: Evolution support for CalDAV.
	* Fixed: PDO-locks backend was pretty much completely broken. This is
	  100% unittested now.
	* Added: support for ctags.
	* Fixed: Comma's between HTTP methods in 'Allow' method.
	* Changed: default argument for Sabre_DAV_Locks_Backend_FS. This means a
	  datadirectory must always be specified from now on.
	* Changed: Moved Sabre_DAV_Server::parseProps to
	  Sabre_DAV_XMLUtil::parseProperties.
	* Changed: Sabre_DAV_IDirectory is now Sabre_DAV_ICollection.
	* Changed: Sabre_DAV_Exception_PermissionDenied is now
	  Sabre_DAV_Exception_Forbidden.
	* Changed: Sabre_CalDAV_ICalendarCollection is removed.
	* Added: Sabre_DAV_IExtendedCollection.
	* Added: Many more unittests.
	* Added: support for calendar-timezone property.

1.1.0-alpha (2010-03-01)
	* Note: This version is forked from version 1.0.5, so release dates may be
	  out of order.
	* Added: CalDAV - RFC 4791
	* Removed: Sabre_PHP_Exception. PHP has a built-in ErrorException for
	  this.
	* Added: PDO authentication backend.
	* Added: Example sql for auth, caldav, locks for sqlite.
	* Added: Sabre_DAV_Browser_GuessContentType plugin
	* Changed: Authentication plugin refactored, making it possible to
	  implement non-digest authentication.
	* Fixed: Better error display in browser plugin.
	* Added: Support for {DAV:}supported-report-set
	* Added: XML utility class with helper functions for the WebDAV protocol.
	* Added: Tons of unittests
	* Added: PrincipalCollection and Principal classes
	* Added: Sabre_DAV_Server::getProperties for easy property retrieval
	* Changed: {DAV:}resourceType defaults to 0
	* Changed: Any non-null resourceType now gets a / appended to the href
	  value. Before this was just for {DAV:}collection's, but this is now also
	  the case for for example {DAV:}principal.
	* Changed: The Href property class can now optionally create non-relative
	  uri's.
	* Changed: Sabre_HTTP_Response now returns false if headers are already
	  sent and header-methods are called.
	* Fixed: Issue 19: HEAD requests on Collections
	* Fixed: Issue 21: Typo in Sabre_DAV_Property_Response
	* Fixed: Issue 18: Doesn't work with Evolution Contacts

1.0.15-stable (2010-05-28)
	* Added: Issue 31: Hiding exception information by default. Can be turned
	  on with the Sabre_DAV_Server::$debugExceptions property.
	* Added: Moved autoload from lib/ to lib/Sabre/autoload.php. This is also
	  the case in the upcoming 1.2.0, so it will improve future compatibility.

1.0.14-stable (2010-04-15)
	* Fixed: double namespace declaration in multistatus responses.

1.0.13-stable (2010-03-30)
	* Fixed: Issue 40: Last references to basename/dirname

1.0.12-stable (2010-03-30)
	* Fixed: Issue 37: Incorrect smultron regex in temporary filefilter.
	* Fixed: Issue 26: Workaround for broken GVFS behaviour with encoded
	  special characters.
	* Fixed: Issue 33: Converting ISO-8859-1 characters to UTF-8.
	* Fixed: Issue 39: Basename fails on non-utf-8 locales.
	* Added: More unittests.
	* Added: SabreDAV version to all error responses.
	* Added: URLUtil class for decoding urls.
	* Updated: Now using pear.sabredav.org pear channel.

1.0.11-stable (2010-03-23)
	* Non-public release. This release is identical to 1.0.10, but it is used
	  to test releasing packages to pear.sabredav.org.

1.0.10-stable (2010-03-22)
	* Fixed: Issue 34: Invalid Lock-Token header response.
	* Added: Issue 35: Addign SabreDAV version to HTTP OPTIONS responses.

1.0.9-stable (2010-03-19)
	* Fixed: Issue 27: Entities not being encoded in PROPFIND responses.
	* Fixed: Issue 29: Added missing TIMEOUT_INFINITE constant.

1.0.8-stable (2010-03-03)
	* Fixed: Issue 21: typos causing errors
	* Fixed: Issue 23: Comma's between methods in Allow header.
	* Added: Sabre_DAV_ICollection interface, to aid in future compatibility.
	* Added: Sabre_DAV_Exception_Forbidden exception. This will replace
	  Sabre_DAV_Exception_PermissionDenied in the future, and can already be
	  used to ensure future compatibility.

1.0.7-stable (2010-02-24)
	* Fixed: Issue 19 regression for MS Office

1.0.6-stable (2010-02-23)
	* Fixed: Issue 19: HEAD requests on Collections

1.0.5-stable (2010-01-22)
	* Fixed: Fatal error when a malformed url was used for unlocking, in
	  conjuction with Sabre.autoload.php due to a incorrect filename.
	* Fixed: Improved unittests and build system

1.0.4-stable (2010-01-11)
	* Fixed: needed 2 different releases. One for googlecode and one for
	  pearfarm. This is to retain the old method to install SabreDAV until
	  pearfarm becomes the standard installation method.

1.0.3-stable (2010-01-11)
	* Added: RFC4709 support (davmount)
	* Added: 6 unittests
	* Added: naturalselection. A tool to keep cache directories below a
	  specified theshold.
	* Changed: Now using pearfarm.org channel server.

1.0.1-stable (2009-12-22)
	* Fixed: Issue 15: typos in examples
	* Fixed: Minor pear installation issues

1.0.0-stable (2009-11-02)
	* Added: SimpleDirectory class. This class allows creating static
	  directory structures with ease.
	* Changed: Custom complex properties and exceptions now get an instance of
	  Sabre_DAV_Server as their first argument in serialize()
	* Changed: Href complex property now prepends server's baseUri
	* Changed: delete before an overwriting copy/move is now handles by server
	  class instead of tree classes
	* Changed: events must now explicitly return false to stop execution.
	  Before, execution would be stopped by anything loosely evaluating to
	  false.
	* Changed: the getPropertiesForPath method now takes a different set of
	  arguments, and returns a different response. This allows plugin
	  developers to return statuses for properties other than 200 and 404. The
	  hrefs are now also always calculated relative to the baseUri, and not
	  the uri of the request.
	* Changed: generatePropFindResponse is renamed to generateMultiStatus, and
	  now takes a list of properties similar to the response of
	  getPropertiesForPath. This was also needed to improve flexibility for
	  plugin development.
	* Changed: Auth plugins are no longer included. They were not yet stable
	  quality, so they will probably be reintroduced in a later version.
	* Changed: PROPPATCH also used generateMultiStatus now.
	* Removed: unknownProperties event. This is replaced by the
	  afterGetProperties event, which should provide more flexibility.
	* Fixed: Only calling getSize() on IFile instances in httpHead()
	* Added: beforeBind event. This is invoked upon file or directory creation
	* Added: beforeWriteContent event, this is invoked by PUT and LOCK on an
	  existing resource.
	* Added: beforeUnbind event. This is invoked right before deletion of any
	  resource.
	* Added: afterGetProperties event. This event can be used to make
	  modifications to property responses.
	* Added: beforeLock and beforeUnlock events.
	* Added: afterBind event.
	* Fixed: Copy and Move could fail in the root directory. This is now
	  fixed.
	* Added: Plugins can now be retrieved by their classname. This is useful
	  for inter-plugin communication.
	* Added: The Auth backend can now return usernames and user-id's.
	* Added: The Auth backend got a getUsers method
	* Added: Sabre_DAV_FSExt_Directory now returns quota info

0.12.1-beta (2009-09-11)
	* Fixed: UNLOCK bug. Unlock didn't work at all

0.12-beta (2009-09-10)
	* Updated: Browser plugin now shows multiple {DAV:}resourcetype values
	  if available.
	* Added: Experimental PDO backend for Locks Manager
	* Fixed: Sending Content-Length: 0 for every empty response. This
	  improves NGinx compatibility.
	* Fixed: Last modification time is reported in UTC timezone. This improves
	  Finder compatibility.

0.11-beta (2009-08-11)
	* Updated: Now in Beta
	* Updated: Pear package no longer includes docs/ directory. These just
	  contained rfc's, which are publically available. This reduces the
	  package from ~800k to ~60k
	* Added: generatePropfindResponse now takes a baseUri argument
	* Added: ResourceType property can now contain multiple resourcetypes.
	* Fixed: Issue 13.

0.10-alpha (2009-08-03)
	* Added: Plugin to automatically map GET requests to non-files to
	  PROPFIND (Sabre_DAV_Browser_MapGetToPropFind). This should allow
	  easier debugging of complicated WebDAV setups.
	* Added: Sabre_DAV_Property_Href class. For future use.
	* Added: Ability to choose to use auth-int, auth or both for HTTP Digest
	  authentication. (Issue 11)
	* Changed: Made more methods in Sabre_DAV_Server public.
	* Fixed: TemporaryFileFilter plugin now intercepts HTTP LOCK requests
	  to non-existent files. (Issue 12)
	* Added: Central list of defined xml namespace prefixes. This can reduce
	  Bandwidth and legibility for xml bodies with user-defined namespaces.
	* Added: now a PEAR-compatible package again, thanks to Michael Gauthier
	* Changed: moved default copy and move logic from ObjectTree to Tree class

0.9-alpha (2009-07-21)
	* Changed: Major refactoring, removed most of the logic from the Tree
	  objects. The Server class now directly works with the INode, IFile
	  and IDirectory objects. If you created your own Tree objects,
	  this will most likely break in this release.
	* Changed: Moved all the Locking logic from the Tree and Server classes
	  into a separate plugin.
	* Changed: TemporaryFileFilter is now a plugin.
	* Added: Comes with an autoloader script. This can be used instead of
	  the includer script, and is preferred by some people.
	* Added: AWS Authentication class.
	* Added: simpleserversetup.py script. This will quickly get a fileserver
	  up and running.
	* Added: When subscribing to events, it is now possible to supply a
	  priority. This is for example needed to ensure that the Authentication
	  Plugin is used before any other Plugin.
	* Added: 22 new tests.
	* Added: Users-manager plugin for .htdigest files. Experimental and
	  subject to change.
	* Added: RFC 2324 HTTP 418 status code
	* Fixed: Exclusive locks could in some cases be picked up as shared locks
	* Fixed: Digest auth for non-apache servers had a bug (still not actually
	  tested this well).

0.8-alpha (2009-05-30)
	* Changed: Renamed all exceptions! This is a compatibility break. Every
	  Exception now follows Sabre_DAV_Exception_FileNotFound convention
	  instead of Sabre_DAV_FileNotFoundException.
	* Added: Browser plugin now allows uploading and creating directories
	  straight from the browser.
	* Added: 12 more unittests
	* Fixed: Locking bug, which became prevalent on Windows Vista.
	* Fixed: Netdrive support
	* Fixed: TemporaryFileFilter filtered out too many files. Fixed some
	  of the regexes.
	* Fixed: Added README and ChangeLog to package

0.7-alpha (2009-03-29)
	* Added: System to return complex properties from PROPFIND.
	* Added: support for {DAV:}supportedlock.
	* Added: support for {DAV:}lockdiscovery.
	* Added: 6 new tests.
	* Added: New plugin system.
	* Added: Simple HTML directory plugin, for browser access.
	* Added: Server class now sends back standard pre-condition error xml
	bodies. This was new since RFC4918.
	* Added: Sabre_DAV_Tree_Aggregrate, which can 'host' multiple Tree objects
	into one.
	* Added: simple basis for HTTP REPORT method. This method is not used yet,
	but can be used by plugins to add reports.
	* Changed: ->getSize is only called for files, no longer for collections.
	r303
	* Changed: Sabre_DAV_FilterTree is now Sabre_DAV_Tree_Filter
	* Changed: Sabre_DAV_TemporaryFileFilter is now called
	Sabre_DAV_Tree_TemporaryFileFilter.
	* Changed: removed functions (get(/set)HTTPRequest(/Response)) from Server
	class, and using a public property instead.
	* Fixed: bug related to parsing proppatch and propfind requests. Didn't
	show up in most clients, but it needed fixing regardless. (r255)
	* Fixed: auth-int is now properly supported within HTTP Digest.
	* Fixed: Using application/xml for a mimetype vs. text/xml as per RFC4918
	sec 8.2.
	* Fixed: TemporaryFileFilter now lets through GET's if they actually
	exist on the backend. (r274)
	* FIxed: Some methods didn't get passed through in the FilterTree (r283).
	* Fixed: LockManager is now slightly more complex, Tree classes slightly
	less. (r287)

0.6-alpha (2009-02-16)
	* Added: Now uses streams for files, instead of strings.
	  This means it won't require to hold entire files in memory, which can be
	  an issue if you're dealing with big files. Note that this breaks
	  compatibility for put() and createFile methods.
	* Added: HTTP Digest Authentication helper class.
	* Added: Support for HTTP Range header
	* Added: Support for ETags within If: headers
	* Added: The API can now return ETags and override the default Content-Type
	* Added: starting with basic framework for unittesting, using PHPUnit.
	* Added: 49 unittests.
	* Added: Abstraction for the HTTP request.
	* Updated: Using Clark Notation for tags in properties. This means tags
	are serialized as {namespace}tagName instead of namespace#tagName
	* Fixed: HTTP_BasicAuth class now works as expected.
	* Fixed: DAV_Server uses / for a default baseUrl.
	* Fixed: Last modification date is no longer ignored in PROPFIND.
	* Fixed: PROPFIND now sends back information about the requestUri even
	  when "Depth: 1" is specified.

0.5-alpha (2009-01-14)
	* Added: Added a very simple example for implementing a mapping to PHP
	  file streams. This should allow easy implementation of for example a
	  WebDAV to FTP proxy.
	* Added: HTTP Basic Authentication helper class.
	* Added: Sabre_HTTP_Response class. This centralizes HTTP operations and
	  will be a start towards the creating of a testing framework.
	* Updated: Backwards compatibility break: all require_once() statements
	  are removed
	  from all the files. It is now recommended to use autoloading of
	  classes, or just including lib/Sabre.includes.php. This fix was made
	  to allow easier integration into applications not using this standard
	  inclusion model.
	* Updated: Better in-file documentation.
	* Updated: Sabre_DAV_Tree can now work with Sabre_DAV_LockManager.
	* Updated: Fixes a shared-lock bug.
	* Updated: Removed ?> from the bottom of each php file.
	* Updated: Split up some operations from Sabre_DAV_Server to
	  Sabre_HTTP_Response.
	* Fixed: examples are now actually included in the pear package.

0.4-alpha (2008-11-05)
	* Passes all litmus tests!
	* Added: more examples
	* Added: Custom property support
	* Added: Shared lock support
	* Added: Depth support to locks
	* Added: Locking on unmapped urls (non-existent nodes)
	* Fixed: Advertising as WebDAV class 3 support

0.3-alpha (2008-06-29)
	* Fully working in MS Windows clients.
	* Added: temporary file filter: support for smultron files.
	* Added: Phing build scripts
	* Added: PEAR package
	* Fixed: MOVE bug identified using finder.
	* Fixed: Using gzuncompress instead of gzdecode in the temporary file
	  filter. This seems more common.

0.2-alpha (2008-05-27)
	* Somewhat working in Windows clients
	* Added: Working PROPPATCH method (doesn't support custom properties yet)
	* Added: Temporary filename handling system
	* Added: Sabre_DAV_IQuota to return quota information
	* Added: PROPFIND now reads the request body and only supplies the
	  requested properties

0.1-alpha (2008-04-04)
	* First release!
	* Passes litmus: basic, http and copymove test.
	* Fully working in Finder and DavFSv2

Project started: 2007-12-13<|MERGE_RESOLUTION|>--- conflicted
+++ resolved
@@ -1,4 +1,3 @@
-<<<<<<< HEAD
 1.7.0-stable (2012-??-??)
     * BC Break: The calendarobjects database table has a bunch of new
 	  fields, and a migration script is required to ensure everything will
@@ -68,10 +67,7 @@
 	* Fixed: Postfixing slash on {DAV:}owner properties.
 	* Fixed: Several embarrassing spelling mistakes in docblocks.
 
-1.6.5-stable (2012-??-??)
-=======
 1.6.5-stable (2012-10-04)
->>>>>>> bbf6bdda
 	* Fixed: Workaround for line-ending bug OS X 10.8 addressbook has.
 	* Added: Ability to allow users to set SSL certificates for the Client
 	  class. (Thanks schiesbn!).
