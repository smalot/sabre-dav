--- conflicted
+++ resolved
@@ -1,4 +1,3 @@
-<<<<<<< HEAD
 1.7.0-alpha (2012-??-??)
     * BC Break: The calendarobjects database table has a bunch of new
 	  fields, and a migration script is required to ensure everything will
@@ -27,11 +26,10 @@
 	* Added: Sabre_DAV_PartialUpdate. This plugin allows you to use the
 	  PATCH method to update parts of a file.
 	* Added: Tons of timezone name mappings for Microsoft Exchange.
-=======
+
 1.6.4-stable (2012-??-??)
 	* Fixed: Issue 220: Calendar-query filters may fail when filtering on
 	  alarms, if an overridden event has it's alarm removed.
->>>>>>> 5d426a2c
 
 1.6.3-stable (2012-06-12)
 	* Added: It's now possible to specify in Sabre_DAV_Client which type of
