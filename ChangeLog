<<<<<<< HEAD
1.7.0-alpha (2012-??-??)
    * BC Break: The calendarobjects database table has a bunch of new
	  fields, and a migration script is required to ensure everything will
	  keep working. Read the wiki for more details.
	* BC Break: The iCalendar interface now has a new method: calendarQuery.
	* BC Break: In this version a number of classes have been deleted, that
	  have been previously deprecated. Namely:
		- Sabre_DAV_Directory (now: Sabre_DAV_Collection)
		- Sabre_DAV_SimpleDirectory (now: Sabre_DAV_SimpleCollection)
	    - Sabre_VObject_Element_DateTime (now: .._Property_DateTime)
		- Sabre_VObject_Element_MultiDateTime (-> .._Property_MultiDateTime)
	* BC Break: Sabre_CalDAV_Schedule_IMip::sendMessage now has an extra
	  argument. If you extended this class, you should fix this method. It's
	  only used for informational purposes.
	* BC Break: The DAV: namespace is no longer converted to urn:DAV. This was
	  a workaround for a bug in older PHP versions (pre-5.3).
	* New feature: Support for caldav notifications!
	* Changed: Responsibility for dealing with the calendar-query is now
	  moved from the CalDAV plugin to the CalDAV backends. This allows for
	  heavy optimizations.
	* Changed: The CalDAV PDO backend is now a lot faster for common
	  calendar queries.
	* Fixed: Marking both the text/calendar and text/x-vcard as UTF-8
	  encoded.
	* Fixed: Workaround for the SOGO connector, as it doesn't understand
	  receiving "text/x-vcard; charset=utf-8" for a contenttype.
	* Added: Sabre_DAV_Client now throws more specific exceptions in cases
	  where we already has an exception class.
	* Added: Sabre_DAV_PartialUpdate. This plugin allows you to use the
	  PATCH method to update parts of a file.
	* Added: Tons of timezone name mappings for Microsoft Exchange.
	* Added: Support for an 'exception' event.
	* Fixed: Uploaded VCards without a UID are now rejected. (thanks Dominik!)
	* Fixed: Rejecting calendar objects if they are not in the
	  supported-calendar-component list. (thanks Armin!)
	* Fixed: Workaround for 10.8 Mountain Lion vCards, as it needs \r line
	  endings to parse them correctly.
	* Fixed: Issue 219: serialize() now reorders correctly.
	* Fixed: Sabre_DAV_XMLUtil no longer returns empty $dom->childNodes
	  if there is whitespace in $dom.

1.6.4-stable (2012-??-??)
=======
1.6.5-stable (2012-??-??)
	* Fixed: Workaround for line-ending bug OS X 10.8 addressbook has.

1.6.4-stable (2012-08-02)
>>>>>>> bd735856
	* Fixed: Issue 220: Calendar-query filters may fail when filtering on
	  alarms, if an overridden event has it's alarm removed.
	* Fixed: Compatibility for OS/X 10.8 iCal in the IMipHandler.
	* Fixed: Issue 222: beforeWriteContent shouldn't be called for lock
	  requests.
	* Fixed: Problem with POST requests to the outbox if mailto: was not lower
	  cased.
	* Fixed: Yearly recurrence rule expansion on leap-days no behaves
	  correctly.
	* Fixed: Correctly checking if recurring, all-day events with no dtstart
	  fall in a timerange if the start of the time-range exceeds the start of
	  the instance of an event, but not the end.
	* Fixed: All-day recurring events wouldn't match if an occurence ended
	  exactly on the start of a time-range.
	* Fixed: HTTP basic auth did not correctly deal with passwords containing
	  colons on some servers.
	* Fixed: Issue 228: DTEND is now non-inclusive for all-day events in the
	  calendar-query REPORT and free-busy calculations.

1.6.3-stable (2012-06-12)
	* Added: It's now possible to specify in Sabre_DAV_Client which type of
	  authentication is to be used.
	* Fixed: Issue 206: Sabre_DAV_Client PUT requests are fixed.
	* Fixed: Issue 205: Parsing an iCalendar 0-second date interval.
	* Fixed: Issue 112: Stronger validation of iCalendar objects. Now making
	  sure every iCalendar object only contains 1 component, and disallowing
	  vcards, forcing every component to have a UID.
	* Fixed: Basic validation for vcards in the CardDAV plugin.
	* Fixed: Issue 213: Workaround for an Evolution bug, that prevented it
	  from updating events.
	* Fixed: Issue 211: A time-limit query on a non-relative alarm trigger in
	  a recurring event could result in an endless loop.
	* Fixed: All uri fields are now a maximum of 200 characters. The Bynari
	  outlook plugin used much longer strings so this should improve
	  compatibility.
	* Fixed: Added a workaround for a bug in KDE 4.8.2 contact syncing. See
	  https://bugs.kde.org/show_bug.cgi?id=300047
	* Fixed: Issue 217: Sabre_DAV_Tree_FileSystem was pretty broken.

1.6.2-stable (2012-04-16)
	* Fixed: Sabre_VObject_Node::$parent should have been public.
	* Fixed: Recurrence rules of events are now taken into consideration when
	  doing time-range queries on alarms.
	* Fixed: Added a workaround for the fact that php's DateInterval cannot
	  parse weeks and days at the same time.
	* Added: Sabre_DAV_Server::$exposeVersion, allowing you to hide SabreDAV's
	  version number from various outputs.
	* Fixed: DTSTART values would be incorrect when expanding events.
	* Fixed: DTSTART and DTEND would be incorrect for expansion of WEEKLY
	  BYDAY recurrences.
	* Fixed: Issue 203: A problem with overridden events hitting the exact
	  date and time of a subsequent event in the recurrence set.
	* Fixed: There was a problem with recurrence rules, for example the 5th
	  tuesday of the month, if this day did not exist.
	* Added: New HTTP status codes from draft-nottingham-http-new-status-04.

1.6.1-stable (2012-03-05)
	* Added: createFile and put() can now return an ETag.
	* Added: Sending back an ETag on for operations on CardDAV backends. This
	  should help with OS X 10.6 Addressbook compatibility.
	* Fixed: Fixed a bug where an infinite loop could occur in the recurrence
	  iterator if the recurrence was YEARLY, with a BYMONTH rule, and either
	  BYDAY or BYMONTHDAY match the first day of the month.
	* Fixed: Events that are excluded using EXDATE are still counted in the
	  COUNT= parameter in the RRULE property.
	* Added: Support for time-range filters on VALARM components.
	* Fixed: Correctly filtering all-day events.
	* Fixed: Sending back correct mimetypes from the browser plugin (thanks
	  Jürgen).
	* Fixed: Issue 195: Sabre_CardDAV pear package had an incorrect dependency.
	* Fixed: Calendardata would be destroyed when performing a MOVE request.

1.6.0-stable (2012-02-22)
	* BC Break: Now requires PHP 5.3
	* BC Break: Any node that implemented Sabre_DAVACL_IACL must now also
	  implement the getSupportedPrivilegeSet method. See website for details.
	* BC Break: Moved functions from Sabre_CalDAV_XMLUtil to
	  Sabre_VObject_DateTimeParser.
	* BC Break: The Sabre_DAVACL_IPrincipalCollection now has two new methods:
	  'searchPrincipals' and 'updatePrincipal'.
	* BC Break: Sabre_DAV_ILockable is removed and all related per-node
	  locking functionality.
	* BC Break: Sabre_DAV_Exception_FileNotFound is now deprecated in favor of
	  Sabre_DAV_Exception_NotFound. The former will be removed in a later
	  version.
	* BC Break: Removed Sabre_CalDAV_ICalendarUtil, use Sabre_VObject instead.
	* BC Break: Sabre_CalDAV_Server is now deprecated, check out the
	  documentation on how to setup a caldav server with just
	  Sabre_DAV_Server.
	* BC Break: Default Principals PDO backend now needs a new field in the
	  'principals' table. See the website for details.
	* Added: Ability to create new calendars and addressbooks from within the
	  browser plugin.
	* Added: Browser plugin: icons for various nodes.
	* Added: Support for FREEBUSY reports!
	* Added: Support for creating principals with admin-level privileges.
	* Added: Possibility to let server send out invitation emails on behalf of
	  CalDAV client, using Sabre_CalDAV_Schedule_IMip.
	* Changed: beforeCreateFile event now passes data argument by reference.
	* Changed: The 'propertyMap' property from Sabre_VObject_Reader, must now
	  be specified in Sabre_VObject_Property::$classMap.
	* Added: Ability for plugins to tell the ACL plugin which principal
	  plugins are searchable.
	* Added: [DAVACL] Per-node overriding of supported privileges. This allows
	  for custom privileges where needed.
	* Added: [DAVACL] Public 'principalSearch' method on the DAVACL plugin,
	  which allows for easy searching for principals, based on their
	  properties.
	* Added: Sabre_VObject_Component::getComponents() to return a list of only
	  components and not properties.
	* Added: An includes.php file in every sub-package (CalDAV, CardDAV, DAV,
	  DAVACL, HTTP, VObject) as an alternative to the autoloader. This often
	  works much faster.
	* Added: Support for the 'Me card', which allows Addressbook.app users
	  specify which vcard is their own.
	* Added: Support for updating principal properties in the DAVACL principal
	  backends.
	* Changed: Major refactoring in the calendar-query REPORT code. Should
	  make things more flexible and correct.
	* Changed: The calendar-proxy-[read|write] principals will now only appear
	  in the tree, if they actually exist in the Principal backend. This should
	  reduce some problems people have been having with this.
	* Changed: Sabre_VObject_Element_* classes are now renamed to
	  Sabre_VObject_Property. Old classes are retained for backwards
	  compatibility, but this will be removed in the future.
	* Added: Sabre_VObject_FreeBusyGenerator to generate free-busy reports
	  based on lists of events.
	* Added: Sabre_VObject_RecurrenceIterator to find all the dates and times
	  for recurring events.
	* Fixed: Issue 97: Correctly handling RRULE for the calendar-query REPORT.
	* Fixed: Issue 154: Encoding of VObject parameters with no value was
	  incorrect.
	* Added: Support for {DAV:}acl-restrictions property from RFC3744.
	* Added: The contentlength for calendar objects can now be supplied by a
	  CalDAV backend, allowing for more optimizations.
	* Fixed: Much faster implementation of Sabre_DAV_URLUtil::encodePath.
	* Fixed: {DAV:}getcontentlength may now be not specified.
	* Fixed: Issue 66: Using rawurldecode instead of urldecode to decode paths
	  from clients. This means that + will now be treated as a literal rather
	  than a space, and this should improve compatibility with the Windows
	  built-in client.
	* Added: Sabre_DAV_Exception_PaymentRequired exception, to emit HTTP 402
	  status codes.
	* Added: Some mysql unique constraints to example files.
	* Fixed: Correctly formatting HTTP dates.
	* Fixed: Issue 94: Sending back Last-Modified header for 304 responses.
	* Added: Sabre_VObject_Component_VEvent, Sabre_VObject_Component_VJournal,
	  Sabre_VObject_Component_VTodo and Sabre_VObject_Component_VCalendar.
	* Changed: Properties are now also automatically mapped to their
	  appropriate classes, if they are created using the add() or __set()
	  methods.
	* Changed: Cloning VObject objects now clones the entire tree, rather than
      just the default shallow copy.
	* Added: Support for recurrence expansion in the CALDAV:calendar-multiget
	  and CALDAV:calendar-query REPORTS.
	* Changed: CalDAV PDO backend now sorts calendars based on the internal
	  'calendarorder' field.
	* Added: Issue 181: Carddav backends may no optionally not supply the carddata in
	  getCards, if etag and size are specified. This may speed up certain
	  requests.
	* Added: More arguments to beforeWriteContent and beforeCreateFile (see
	  WritingPlugins wiki document).
	* Added: Hook for iCalendar validation. This allows us to validate
	  iCalendar objects when they're uploaded. At the moment we're just
	  validating syntax.
	* Added: VObject now support Windows Timezone names correctly (thanks
	  mrpace2).
	* Added: If a timezonename could not be detected, we fall back on the
	  default PHP timezone.
	* Added: Now a Composer package (thanks willdurand).
	* Fixed: Support for \N as a newline character in the VObject reader.
	* Added: afterWriteContent, afterCreateFile and afterUnbind events.
	* Added: Postgresql example files. Not part of the unittests though, so
	  use at your own risk.
	* Fixed: Issue 182: Removed backticks from sql queries, so it will work
	  with Postgres.

1.5.9-stable (2012-04-16)
	* Fixed: Issue with parsing timezone identifiers that were surrounded by
	  quotes. (Fixes emClient compatibility).

1.5.8-stable (2012-02-22)
	* Fixed: Issue 95: Another timezone parsing issue, this time in
	  calendar-query.

1.5.7-stable (2012-02-19)
	* Fixed: VObject properties are now always encoded before components.
	* Fixed: Sabre_DAVACL had issues with multiple levels of privilege
	  aggregration.
	* Changed: Added 'GuessContentType' plugin to fileserver.php example.
	* Fixed: The Browser plugin will now trigger the correct events when
	  creating files.
	* Fixed: The ICSExportPlugin now considers ACL's.
	* Added: Made it optional to supply carddata from an Addressbook backend
	  when requesting getCards. This can make some operations much faster, and
	  could result in much lower memory use.
	* Fixed: Issue 187: Sabre_DAV_UUIDUtil was missing from includes file.
	* Fixed: Issue 191: beforeUnlock was triggered twice.

1.5.6-stable (2012-01-07)
	* Fixed: Issue 174: VObject could break UTF-8 characters.
	* Fixed: pear package installation issues.

1.5.5-stable (2011-12-16)
	* Fixed: CalDAV time-range filter workaround for recurring events.
	* Fixed: Bug in Sabre_DAV_Locks_Backend_File that didn't allow multiple
	  files to be locked at the same time.

1.5.4-stable (2011-10-28)
	* Fixed: GuessContentType plugin now supports mixed case file extensions.
	* Fixed: DATE-TIME encoding was wrong in VObject. (we used 'DATETIME').
	* Changed: Sending back HTTP 204 after a PUT request on an existing resource
	  instead of HTTP 200. This should fix Evolution CardDAV client
	  compatibility.
	* Fixed: Issue 95: Parsing X-LIC-LOCATION if it's available.
	* Added: All VObject elements now have a reference to their parent node.

1.5.3-stable (2011-09-28)
	* Fixed: Sabre_DAV_Collection was missing from the includes file.
	* Fixed: Issue 152. iOS 1.4.2 apparantly requires HTTP/1.1 200 OK to be in
	  uppercase.
	* Fixed: Issue 153: Support for files with mixed newline styles in
	  Sabre_VObject.
	* Fixed: Issue 159: Automatically converting any vcard and icalendardata
	  to UTF-8.
	* Added: Sabre_DAV_SimpleFile class for easy static file creation.
	* Added: Issue 158: Support for the CARDDAV:supported-address-data
	  property.

1.5.2-stable (2011-09-21)
	* Fixed: carddata and calendardata MySQL fields are now of type
	  'mediumblob'. 'TEXT' was too small sometimes to hold all the data.
	* Fixed: {DAV:}supported-report-set is now correctly reporting the reports
	  for IAddressBook.
	* Added: Sabre_VObject_Property::add() to add duplicate parameters to
	  properties.
	* Added: Issue 151: Sabre_CalDAV_ICalendar and Sabre_CalDAV_ICalendarObject
	  interfaces.
	* Fixed: Issue 140: Not returning 201 Created if an event cancelled the
	  creation of a file.
	* Fixed: Issue 150: Faster URLUtil::encodePath() implementation.
	* Fixed: Issue 144: Browser plugin could interfere with
	  TemporaryFileFilterPlugin if it was loaded first.
	* Added: It's not possible to specify more 'alternate uris' in principal
	  backends.

1.5.1-stable (2011-08-24)
	* Fixed: Issue 137. Hiding action interface in HTML browser for
	  non-collections.
	* Fixed: addressbook-query is now correctly returned from the
	  {DAV:}supported-report-set property.
	* Fixed: Issue 142: Bugs in groupwareserver.php example.
	* Fixed: Issue 139: Rejecting PUT requests with Content-Range.

1.5.0-stable (2011-08-12)
	* Added: CardDAV support.
	* Added: An experimental WebDAV client.
	* Added: MIME-Directory grouping support in the VObject library. This is
	  very useful for people attempting to parse vcards.
	* BC Break: Adding parameters with the VObject libraries now overwrites
	  the previous parameter, rather than just add it. This makes more sense
	  for 99% of the cases.
	* BC Break: lib/Sabre.autoload.php is now removed in favor of
	  lib/Sabre/autoload.php.
	* Deprecated: Sabre_DAV_Directory is now deprecated and will be removed in
	  a future version. Use Sabre_DAV_Collection instead.
	* Deprecated: Sabre_DAV_SimpleDirectory is now deprecated and will be
	  removed in a future version. Use Sabre_DAV_SimpleCollection instead.
	* Fixed: Problem with overriding tablenames for the CalDAV backend.
	* Added: Clark-notation parser to XML utility.
	* Added: unset() support to VObject components.
	* Fixed: Refactored CalDAV property fetching to be faster and simpler.
	* Added: Central string-matcher for CalDAV and CardDAV plugins.
	* Added: i;unicode-casemap support
	* Fixed: VObject bug: wouldn't parse parameters if they weren't specified
	  in uppercase.
	* Fixed: VObject bug: Parameters now behave more like Properties.
	* Fixed: VObject bug: Parameters with no value are now correctly parsed.
	* Changed: If calendars don't specify which components they allow, 'all'
	  components are assumed (e.g.: VEVENT, VTODO, VJOURNAL).
	* Changed: Browser plugin now uses POST variable 'sabreAction' instead of
	  'action' to reduce the chance of collisions.

1.4.4-stable (2011-07-07)
	* Fixed: Issue 131: Custom CalDAV backends could break in certain cases.
	* Added: The option to override the default tablename all PDO backends
	  use. (Issue 60).
	* Fixed: Issue 124: 'File' authentication backend now takes realm into
	  consideration.
	* Fixed: Sabre_DAV_Property_HrefList now properly deserializes. This
	  allows users to update the {DAV:}group-member-set property.
	* Added: Helper functions for DateTime-values in Sabre_VObject package.
	* Added: VObject library can now automatically map iCalendar properties to
	  custom classes.

1.4.3-stable (2011-04-25)
	* Fixed: Issue 123: Added workaround for Windows 7 UNLOCK bug.
	* Fixed: datatype of lastmodified field in mysql.calendars.sql. Please
	  change the DATETIME field to an INT to ensure this field will work
	  correctly.
	* Change: Sabre_DAV_Property_Principal is now renamed to
	  Sabre_DAVACL_Property_Principal.
	* Added: API level support for ACL HTTP method.
	* Fixed: Bug in serializing {DAV:}acl property.
	* Added: deserializer for {DAV:}resourcetype property.
	* Added: deserializer for {DAV:}acl property.
	* Added: deserializer for {DAV:}principal property.

1.4.2-beta (2011-04-01)
	* Added: It's not possible to disable listing of nodes that are denied
	  read access by ACL.
	* Fixed: Changed a few properties in CalDAV classes from private to
	  protected.
	* Fixed: Issue 119: Terrible things could happen when relying on
	  guessBaseUri, the server was running on the root of the domain and a user
	  tried to access a file ending in .php. This is a slight BC break.
	* Fixed: Issue 118: Lock tokens in If headers without a uri should be
	  treated as the request uri, not 'all relevant uri's.
	* Fixed: Issue 120: PDO backend was incorrectly fetching too much locks in
	  cases where there were similar named locked files in a directory.

1.4.1-beta (2011-02-26)
	* Fixed: Sabre_DAV_Locks_Backend_PDO returned too many locks.
	* Fixed: Sabre_HTTP_Request::getHeader didn't return Content-Type when
	  running on apache, so a few workarounds were added.
	* Change: Slightly changed CalDAV Backend API's, to allow for heavy
	  optimizations. This is non-bc breaking.

1.4.0-beta (2011-02-12)
	* Added: Partly RFC3744 ACL support.
	* Added: Calendar-delegation (caldav-proxy) support.
	* BC break: In order to fix Issue 99, a new argument had to be added to
	  Sabre_DAV_Locks_Backend_*::getLocks classes. Consult the classes for
	  details.
	* Deprecated: Sabre_DAV_Locks_Backend_FS is now deprecated and will be
	  removed in a later version. Use PDO or the new File class instead.
	* Deprecated: The Sabre_CalDAV_ICalendarUtil class is now marked
	  deprecated, and will be removed in a future version. Please use
	  Sabre_VObject instead.
	* Removed: All principal-related functionality has been removed from the
	  Sabre_DAV_Auth_Plugin, and moved to the Sabre_DAVACL_Plugin.
	* Added: VObject library, for easy vcard/icalendar parsing using a natural
	  interface.
	* Added: Ability to automatically generate full .ics feeds off calendars.
	  To use: Add the Sabre_CalDAV_ICSExportPlugin, and add ?export to your
	  calendar url.
	* Added: Plugins can now specify a pluginname, for easy access using
	  Sabre_DAV_Server::getPlugin().
	* Added: beforeGetProperties event.
	* Added: updateProperties event.
	* Added: Principal listings and calendar-access can now be done privately,
	  disallowing users from accessing or modifying other users' data.
	* Added: You can now pass arrays to the Sabre_DAV_Server constructor. If
	  it's an array with node-objects, a Root collection will automatically be
	  created, and the nodes are used as top-level children.
	* Added: The principal base uri is now customizable. It used to be
	  hardcoded to 'principals/[user]'.
	* Added: getSupportedReportSet method in ServerPlugin class. This allows
	  you to easily specify which reports you're implementing.
	* Added: A '..' link to the HTML browser.
	* Fixed: Issue 99: Locks on child elements were ignored when their parent
	  nodes were deleted.
	* Fixed: Issue 90: lockdiscovery property and LOCK response now include a
	  {DAV}lockroot element.
	* Fixed: Issue 96: support for 'default' collation in CalDAV text-match
	  filters.
	* Fixed: Issue 102: Ensuring that copy and move with identical source and
	  destination uri's fails.
	* Fixed: Issue 105: Supporting MKCALENDAR with no body.
	* Fixed: Issue 109: Small fixes in Sabre_HTTP_Util.
	* Fixed: Issue 111: Properly catching the ownername in a lock (if it's a
	  string)
	* Fixed: Sabre_DAV_ObjectTree::nodeExist always returned false for the
	  root node.
	* Added: Global way to easily supply new resourcetypes for certain node
	  classes.
	* Fixed: Issue 59: Allowing the user to override the authentication realm
	  in Sabre_CalDAV_Server.
	* Update: Issue 97: Looser time-range checking if there's a recurrence
	  rule in an event. This fixes 'missing recurring events'.

1.3.0 (2010-10-14)
	* Added: childExists method to Sabre_DAV_ICollection. This is an api
	  break, so if you implement Sabre_DAV_ICollection directly, add the method.
	* Changed: Almost all HTTP method implementations now take a uri argument,
	  including events. This allows for internal rerouting of certain calls.
	  If you have custom plugins, make sure they use this argument. If they
	  don't, they will likely still work, but it might get in the way of
	  future changes.
	* Changed: All getETag methods MUST now surround the etag with
	  double-quotes. This was a mistake made in all previous SabreDAV
	  versions. If you don't do this, any If-Match, If-None-Match and If:
	  headers using Etags will work incorrectly. (Issue 85).
	* Added: Sabre_DAV_Auth_Backend_AbstractBasic class, which can be used to
	  easily implement basic authentication.
	* Removed: Sabre_DAV_PermissionDenied class. Use Sabre_DAV_Forbidden
	  instead.
	* Removed: Sabre_DAV_IDirectory interface, use Sabre_DAV_ICollection
	  instead.
	* Added: Browser plugin now uses {DAV:}displayname if this property is
	  available.
	* Added: Cache layer in the ObjectTree.
	* Added: Tree classes now have a delete and getChildren method.
	* Fixed: If-Modified-Since and If-Unmodified-Since would be incorrect if
	  the date is an exact match.
	* Fixed: Support for multiple ETags in If-Match and If-None-Match headers.
	* Fixed: Improved baseUrl handling.
	* Fixed: Issue 67: Non-seekable stream support in ::put()/::get().
	* Fixed: Issue 65: Invalid dates are now ignored.
	* Updated: Refactoring in Sabre_CalDAV to make everything a bit more
	  ledgable.
	* Fixed: Issue 88, Issue 89: Fixed compatibility for running SabreDAV on
	   Windows.
	* Fixed: Issue 86: Fixed Content-Range top-boundary from 'file size' to
	  'file size'-1.

1.2.4 (2010-07-13)
	* Fixed: Issue 62: Guessing baseUrl fails when url contains a
	  query-string.
	* Added: Apache configuration sample for CGI/FastCGI setups.
	* Fixed: Issue 64: Only returning calendar-data when it was actually
	  requested.

1.2.3 (2010-06-26)
	* Fixed: Issue 57: Supporting quotes around etags in If-Match and
	  If-None-Match

1.2.2 (2010-06-21)
	* Updated: SabreDAV now attempts to guess the BaseURI if it's not set.
	* Updated: Better compatibility with BitKinex
	* Fixed: Issue 56: Incorrect behaviour for If-None-Match headers and GET
	  requests.
	* Fixed: Issue with certain encoded paths in Browser Plugin.

1.2.1 (2010-06-07)
	* Fixed: Issue 50, patch by Mattijs Hoitink.
	* Fixed: Issue 51, Adding windows 7 lockfiles to TemporaryFileFilter.
	* Fixed: Issue 38, Allowing custom filters to be added to
	  TemporaryFileFilter.
	* Fixed: Issue 53, ETags in the If: header were always failing. This
	  behaviour is now corrected.
	* Added: Apache Authentication backend, in case authentication through
	  .htaccess is desired.
	* Updated: Small improvements to example files.

1.2.0 (2010-05-24)
	* Fixed: Browser plugin now displays international characters.
	* Changed: More properties in CalDAV classes are now protected instead of
	  private.

1.2.0beta3 (2010-05-14)
	* Fixed: Custom properties were not properly sent back for allprops
	  requests.
	* Fixed: Issue 49, incorrect parsing of PROPPATCH, affecting Office 2007.
	* Changed: Removed CalDAV items from includes.php, and added a few missing
	  ones.

1.2.0beta2 (2010-05-04)
	* Fixed: Issue 46: Fatal error for some non-existent nodes.
	* Updated: some example sql to include email address.
	* Added: 208 and 508 statuscodes from RFC5842.
	* Added: Apache2 configuration examples

1.2.0beta1 (2010-04-28)
	* Fixed: redundant namespace declaration in resourcetypes.
	* Fixed: 2 locking bugs triggered by litmus when no Sabre_DAV_ILockable
	  interface is used.
	* Changed: using http://sabredav.org/ns for all custom xml properties.
	* Added: email address property to principals.
	* Updated: CalendarObject validation.

1.2.0alpha4 (2010-04-24)
	* Added: Support for If-Range, If-Match, If-None-Match, If-Modified-Since,
	  If-Unmodified-Since.
	* Changed: Brand new build system. Functionality is split up between
	  Sabre, Sabre_HTTP, Sabre_DAV and Sabre_CalDAV packages. In addition to
	  that a new non-pear package will be created with all this functionality
	  combined.
	* Changed: Autoloader moved to Sabre/autoload.php.
	* Changed: The Allow: header is now more accurate, with appropriate HTTP
	  methods per uri.
	* Changed: Now throwing back Sabre_DAV_Exception_MethodNotAllowed on a few
	  places where Sabre_DAV_Exception_NotImplemented was used.

1.2.0alpha3 (2010-04-20)
	* Update: Complete rewrite of property updating. Now easier to use and
	  atomic.
	* Fixed: Issue 16, automatically adding trailing / to baseUri.
	* Added: text/plain is used for .txt files in GuessContentType plugin.
	* Added: support for principal-property-search and
	  principal-search-property-set reports.
	* Added: Issue 31: Hiding exception information by default. Can be turned
	  on with the Sabre_DAV_Server::$debugExceptions property.

1.2.0alpha2 (2010-04-08)
	* Added: Calendars are now private and can only be read by the owner.
	* Fixed: double namespace declaration in multistatus responses.
	* Added: MySQL database dumps. MySQL is now also supported next to SQLite.
	* Added: expand-properties REPORT from RFC 3253.
	* Added: Sabre_DAV_Property_IHref interface for properties exposing urls.
	* Added: Issue 25: Throwing error on broken Finder behaviour.
	* Changed: Authentication backend is now aware of current user.

1.2.0alpha1 (2010-03-31)
	* Fixed: Issue 26: Workaround for broken GVFS behaviour with encoded
	  special characters.
	* Fixed: Issue 34: Incorrect Lock-Token response header for LOCK. Fixes
	  Office 2010 compatibility.
	* Added: Issue 35: SabreDAV version to header to OPTIONS response to ease
	  debugging.
	* Fixed: Issue 36: Incorrect variable name, throwing error in some
	  requests.
	* Fixed: Issue 37: Incorrect smultron regex in temporary filefilter.
	* Fixed: Issue 33: Converting ISO-8859-1 characters to UTF-8.
	* Fixed: Issue 39 & Issue 40: Basename fails on non-utf-8 locales.
	* Added: More unittests.
	* Added: SabreDAV version to all error responses.
	* Added: URLUtil class for decoding urls.
	* Changed: Now using pear.sabredav.org pear channel.
	* Changed: Sabre_DAV_Server::getCopyAndMoveInfo is now a public method.

1.1.2-alpha (2010-03-18)
	* Added: RFC5397 - current-user-principal support.
	* Fixed: Issue 27: encoding entities in property responses.
	* Added: naturalselection script now allows the user to specify a 'minimum
	  number of bytes' for deletion. This should reduce load due to less
	  crawling
	* Added: Full support for the calendar-query report.
	* Added: More unittests.
	* Added: Support for complex property deserialization through the static
	  ::unserialize() method.
	* Added: Support for modifying calendar-component-set
	* Fixed: Issue 29: Added TIMEOUT_INFINITE constant

1.1.1-alpha (2010-03-11)
	* Added: RFC5689 - Extended MKCOL support.
	* Fixed: Evolution support for CalDAV.
	* Fixed: PDO-locks backend was pretty much completely broken. This is
	  100% unittested now.
	* Added: support for ctags.
	* Fixed: Comma's between HTTP methods in 'Allow' method.
	* Changed: default argument for Sabre_DAV_Locks_Backend_FS. This means a
	  datadirectory must always be specified from now on.
	* Changed: Moved Sabre_DAV_Server::parseProps to
	  Sabre_DAV_XMLUtil::parseProperties.
	* Changed: Sabre_DAV_IDirectory is now Sabre_DAV_ICollection.
	* Changed: Sabre_DAV_Exception_PermissionDenied is now
	  Sabre_DAV_Exception_Forbidden.
	* Changed: Sabre_CalDAV_ICalendarCollection is removed.
	* Added: Sabre_DAV_IExtendedCollection.
	* Added: Many more unittests.
	* Added: support for calendar-timezone property.

1.1.0-alpha (2010-03-01)
	* Note: This version is forked from version 1.0.5, so release dates may be
	  out of order.
	* Added: CalDAV - RFC 4791
	* Removed: Sabre_PHP_Exception. PHP has a built-in ErrorException for
	  this.
	* Added: PDO authentication backend.
	* Added: Example sql for auth, caldav, locks for sqlite.
	* Added: Sabre_DAV_Browser_GuessContentType plugin
	* Changed: Authentication plugin refactored, making it possible to
	  implement non-digest authentication.
	* Fixed: Better error display in browser plugin.
	* Added: Support for {DAV:}supported-report-set
	* Added: XML utility class with helper functions for the WebDAV protocol.
	* Added: Tons of unittests
	* Added: PrincipalCollection and Principal classes
	* Added: Sabre_DAV_Server::getProperties for easy property retrieval
	* Changed: {DAV:}resourceType defaults to 0
	* Changed: Any non-null resourceType now gets a / appended to the href
	  value. Before this was just for {DAV:}collection's, but this is now also
	  the case for for example {DAV:}principal.
	* Changed: The Href property class can now optionally create non-relative
	  uri's.
	* Changed: Sabre_HTTP_Response now returns false if headers are already
	  sent and header-methods are called.
	* Fixed: Issue 19: HEAD requests on Collections
	* Fixed: Issue 21: Typo in Sabre_DAV_Property_Response
	* Fixed: Issue 18: Doesn't work with Evolution Contacts

1.0.15-stable (2010-05-28)
	* Added: Issue 31: Hiding exception information by default. Can be turned
	  on with the Sabre_DAV_Server::$debugExceptions property.
	* Added: Moved autoload from lib/ to lib/Sabre/autoload.php. This is also
	  the case in the upcoming 1.2.0, so it will improve future compatibility.

1.0.14-stable (2010-04-15)
	* Fixed: double namespace declaration in multistatus responses.

1.0.13-stable (2010-03-30)
	* Fixed: Issue 40: Last references to basename/dirname

1.0.12-stable (2010-03-30)
	* Fixed: Issue 37: Incorrect smultron regex in temporary filefilter.
	* Fixed: Issue 26: Workaround for broken GVFS behaviour with encoded
	  special characters.
	* Fixed: Issue 33: Converting ISO-8859-1 characters to UTF-8.
	* Fixed: Issue 39: Basename fails on non-utf-8 locales.
	* Added: More unittests.
	* Added: SabreDAV version to all error responses.
	* Added: URLUtil class for decoding urls.
	* Updated: Now using pear.sabredav.org pear channel.

1.0.11-stable (2010-03-23)
	* Non-public release. This release is identical to 1.0.10, but it is used
	  to test releasing packages to pear.sabredav.org.

1.0.10-stable (2010-03-22)
	* Fixed: Issue 34: Invalid Lock-Token header response.
	* Added: Issue 35: Addign SabreDAV version to HTTP OPTIONS responses.

1.0.9-stable (2010-03-19)
	* Fixed: Issue 27: Entities not being encoded in PROPFIND responses.
	* Fixed: Issue 29: Added missing TIMEOUT_INFINITE constant.

1.0.8-stable (2010-03-03)
	* Fixed: Issue 21: typos causing errors
	* Fixed: Issue 23: Comma's between methods in Allow header.
	* Added: Sabre_DAV_ICollection interface, to aid in future compatibility.
	* Added: Sabre_DAV_Exception_Forbidden exception. This will replace
	  Sabre_DAV_Exception_PermissionDenied in the future, and can already be
	  used to ensure future compatibility.

1.0.7-stable (2010-02-24)
	* Fixed: Issue 19 regression for MS Office

1.0.6-stable (2010-02-23)
	* Fixed: Issue 19: HEAD requests on Collections

1.0.5-stable (2010-01-22)
	* Fixed: Fatal error when a malformed url was used for unlocking, in
	  conjuction with Sabre.autoload.php due to a incorrect filename.
	* Fixed: Improved unittests and build system

1.0.4-stable (2010-01-11)
	* Fixed: needed 2 different releases. One for googlecode and one for
	  pearfarm. This is to retain the old method to install SabreDAV until
	  pearfarm becomes the standard installation method.

1.0.3-stable (2010-01-11)
	* Added: RFC4709 support (davmount)
	* Added: 6 unittests
	* Added: naturalselection. A tool to keep cache directories below a
	  specified theshold.
	* Changed: Now using pearfarm.org channel server.

1.0.1-stable (2009-12-22)
	* Fixed: Issue 15: typos in examples
	* Fixed: Minor pear installation issues

1.0.0-stable (2009-11-02)
	* Added: SimpleDirectory class. This class allows creating static
	  directory structures with ease.
	* Changed: Custom complex properties and exceptions now get an instance of
	  Sabre_DAV_Server as their first argument in serialize()
	* Changed: Href complex property now prepends server's baseUri
	* Changed: delete before an overwriting copy/move is now handles by server
	  class instead of tree classes
	* Changed: events must now explicitly return false to stop execution.
	  Before, execution would be stopped by anything loosely evaluating to
	  false.
	* Changed: the getPropertiesForPath method now takes a different set of
	  arguments, and returns a different response. This allows plugin
	  developers to return statuses for properties other than 200 and 404. The
	  hrefs are now also always calculated relative to the baseUri, and not
	  the uri of the request.
	* Changed: generatePropFindResponse is renamed to generateMultiStatus, and
	  now takes a list of properties similar to the response of
	  getPropertiesForPath. This was also needed to improve flexibility for
	  plugin development.
	* Changed: Auth plugins are no longer included. They were not yet stable
	  quality, so they will probably be reintroduced in a later version.
	* Changed: PROPPATCH also used generateMultiStatus now.
	* Removed: unknownProperties event. This is replaced by the
	  afterGetProperties event, which should provide more flexibility.
	* Fixed: Only calling getSize() on IFile instances in httpHead()
	* Added: beforeBind event. This is invoked upon file or directory creation
	* Added: beforeWriteContent event, this is invoked by PUT and LOCK on an
	  existing resource.
	* Added: beforeUnbind event. This is invoked right before deletion of any
	  resource.
	* Added: afterGetProperties event. This event can be used to make
	  modifications to property responses.
	* Added: beforeLock and beforeUnlock events.
	* Added: afterBind event.
	* Fixed: Copy and Move could fail in the root directory. This is now
	  fixed.
	* Added: Plugins can now be retrieved by their classname. This is useful
	  for inter-plugin communication.
	* Added: The Auth backend can now return usernames and user-id's.
	* Added: The Auth backend got a getUsers method
	* Added: Sabre_DAV_FSExt_Directory now returns quota info

0.12.1-beta (2009-09-11)
	* Fixed: UNLOCK bug. Unlock didn't work at all

0.12-beta (2009-09-10)
	* Updated: Browser plugin now shows multiple {DAV:}resourcetype values
	  if available.
	* Added: Experimental PDO backend for Locks Manager
	* Fixed: Sending Content-Length: 0 for every empty response. This
	  improves NGinx compatibility.
	* Fixed: Last modification time is reported in UTC timezone. This improves
	  Finder compatibility.

0.11-beta (2009-08-11)
	* Updated: Now in Beta
	* Updated: Pear package no longer includes docs/ directory. These just
	  contained rfc's, which are publically available. This reduces the
	  package from ~800k to ~60k
	* Added: generatePropfindResponse now takes a baseUri argument
	* Added: ResourceType property can now contain multiple resourcetypes.
	* Fixed: Issue 13.

0.10-alpha (2009-08-03)
	* Added: Plugin to automatically map GET requests to non-files to
	  PROPFIND (Sabre_DAV_Browser_MapGetToPropFind). This should allow
	  easier debugging of complicated WebDAV setups.
	* Added: Sabre_DAV_Property_Href class. For future use.
	* Added: Ability to choose to use auth-int, auth or both for HTTP Digest
	  authentication. (Issue 11)
	* Changed: Made more methods in Sabre_DAV_Server public.
	* Fixed: TemporaryFileFilter plugin now intercepts HTTP LOCK requests
	  to non-existent files. (Issue 12)
	* Added: Central list of defined xml namespace prefixes. This can reduce
	  Bandwidth and legibility for xml bodies with user-defined namespaces.
	* Added: now a PEAR-compatible package again, thanks to Michael Gauthier
	* Changed: moved default copy and move logic from ObjectTree to Tree class

0.9-alpha (2009-07-21)
	* Changed: Major refactoring, removed most of the logic from the Tree
	  objects. The Server class now directly works with the INode, IFile
	  and IDirectory objects. If you created your own Tree objects,
	  this will most likely break in this release.
	* Changed: Moved all the Locking logic from the Tree and Server classes
	  into a separate plugin.
	* Changed: TemporaryFileFilter is now a plugin.
	* Added: Comes with an autoloader script. This can be used instead of
	  the includer script, and is preferred by some people.
	* Added: AWS Authentication class.
	* Added: simpleserversetup.py script. This will quickly get a fileserver
	  up and running.
	* Added: When subscribing to events, it is now possible to supply a
	  priority. This is for example needed to ensure that the Authentication
	  Plugin is used before any other Plugin.
	* Added: 22 new tests.
	* Added: Users-manager plugin for .htdigest files. Experimental and
	  subject to change.
	* Added: RFC 2324 HTTP 418 status code
	* Fixed: Exclusive locks could in some cases be picked up as shared locks
	* Fixed: Digest auth for non-apache servers had a bug (still not actually
	  tested this well).

0.8-alpha (2009-05-30)
	* Changed: Renamed all exceptions! This is a compatibility break. Every
	  Exception now follows Sabre_DAV_Exception_FileNotFound convention
	  instead of Sabre_DAV_FileNotFoundException.
	* Added: Browser plugin now allows uploading and creating directories
	  straight from the browser.
	* Added: 12 more unittests
	* Fixed: Locking bug, which became prevalent on Windows Vista.
	* Fixed: Netdrive support
	* Fixed: TemporaryFileFilter filtered out too many files. Fixed some
	  of the regexes.
	* Fixed: Added README and ChangeLog to package

0.7-alpha (2009-03-29)
	* Added: System to return complex properties from PROPFIND.
	* Added: support for {DAV:}supportedlock.
	* Added: support for {DAV:}lockdiscovery.
	* Added: 6 new tests.
	* Added: New plugin system.
	* Added: Simple HTML directory plugin, for browser access.
	* Added: Server class now sends back standard pre-condition error xml
	bodies. This was new since RFC4918.
	* Added: Sabre_DAV_Tree_Aggregrate, which can 'host' multiple Tree objects
	into one.
	* Added: simple basis for HTTP REPORT method. This method is not used yet,
	but can be used by plugins to add reports.
	* Changed: ->getSize is only called for files, no longer for collections.
	r303
	* Changed: Sabre_DAV_FilterTree is now Sabre_DAV_Tree_Filter
	* Changed: Sabre_DAV_TemporaryFileFilter is now called
	Sabre_DAV_Tree_TemporaryFileFilter.
	* Changed: removed functions (get(/set)HTTPRequest(/Response)) from Server
	class, and using a public property instead.
	* Fixed: bug related to parsing proppatch and propfind requests. Didn't
	show up in most clients, but it needed fixing regardless. (r255)
	* Fixed: auth-int is now properly supported within HTTP Digest.
	* Fixed: Using application/xml for a mimetype vs. text/xml as per RFC4918
	sec 8.2.
	* Fixed: TemporaryFileFilter now lets through GET's if they actually
	exist on the backend. (r274)
	* FIxed: Some methods didn't get passed through in the FilterTree (r283).
	* Fixed: LockManager is now slightly more complex, Tree classes slightly
	less. (r287)

0.6-alpha (2009-02-16)
	* Added: Now uses streams for files, instead of strings.
	  This means it won't require to hold entire files in memory, which can be
	  an issue if you're dealing with big files. Note that this breaks
	  compatibility for put() and createFile methods.
	* Added: HTTP Digest Authentication helper class.
	* Added: Support for HTTP Range header
	* Added: Support for ETags within If: headers
	* Added: The API can now return ETags and override the default Content-Type
	* Added: starting with basic framework for unittesting, using PHPUnit.
	* Added: 49 unittests.
	* Added: Abstraction for the HTTP request.
	* Updated: Using Clark Notation for tags in properties. This means tags
	are serialized as {namespace}tagName instead of namespace#tagName
	* Fixed: HTTP_BasicAuth class now works as expected.
	* Fixed: DAV_Server uses / for a default baseUrl.
	* Fixed: Last modification date is no longer ignored in PROPFIND.
	* Fixed: PROPFIND now sends back information about the requestUri even
	  when "Depth: 1" is specified.

0.5-alpha (2009-01-14)
	* Added: Added a very simple example for implementing a mapping to PHP
	  file streams. This should allow easy implementation of for example a
	  WebDAV to FTP proxy.
	* Added: HTTP Basic Authentication helper class.
	* Added: Sabre_HTTP_Response class. This centralizes HTTP operations and
	  will be a start towards the creating of a testing framework.
	* Updated: Backwards compatibility break: all require_once() statements
	  are removed
	  from all the files. It is now recommended to use autoloading of
	  classes, or just including lib/Sabre.includes.php. This fix was made
	  to allow easier integration into applications not using this standard
	  inclusion model.
	* Updated: Better in-file documentation.
	* Updated: Sabre_DAV_Tree can now work with Sabre_DAV_LockManager.
	* Updated: Fixes a shared-lock bug.
	* Updated: Removed ?> from the bottom of each php file.
	* Updated: Split up some operations from Sabre_DAV_Server to
	  Sabre_HTTP_Response.
	* Fixed: examples are now actually included in the pear package.

0.4-alpha (2008-11-05)
	* Passes all litmus tests!
	* Added: more examples
	* Added: Custom property support
	* Added: Shared lock support
	* Added: Depth support to locks
	* Added: Locking on unmapped urls (non-existent nodes)
	* Fixed: Advertising as WebDAV class 3 support

0.3-alpha (2008-06-29)
	* Fully working in MS Windows clients.
	* Added: temporary file filter: support for smultron files.
	* Added: Phing build scripts
	* Added: PEAR package
	* Fixed: MOVE bug identified using finder.
	* Fixed: Using gzuncompress instead of gzdecode in the temporary file
	  filter. This seems more common.

0.2-alpha (2008-05-27)
	* Somewhat working in Windows clients
	* Added: Working PROPPATCH method (doesn't support custom properties yet)
	* Added: Temporary filename handling system
	* Added: Sabre_DAV_IQuota to return quota information
	* Added: PROPFIND now reads the request body and only supplies the
	  requested properties

0.1-alpha (2008-04-04)
	* First release!
	* Passes litmus: basic, http and copymove test.
	* Fully working in Finder and DavFSv2

Project started: 2007-12-13<|MERGE_RESOLUTION|>--- conflicted
+++ resolved
@@ -1,4 +1,3 @@
-<<<<<<< HEAD
 1.7.0-alpha (2012-??-??)
     * BC Break: The calendarobjects database table has a bunch of new
 	  fields, and a migration script is required to ensure everything will
@@ -40,13 +39,10 @@
 	* Fixed: Sabre_DAV_XMLUtil no longer returns empty $dom->childNodes
 	  if there is whitespace in $dom.
 
-1.6.4-stable (2012-??-??)
-=======
 1.6.5-stable (2012-??-??)
 	* Fixed: Workaround for line-ending bug OS X 10.8 addressbook has.
 
 1.6.4-stable (2012-08-02)
->>>>>>> bd735856
 	* Fixed: Issue 220: Calendar-query filters may fail when filtering on
 	  alarms, if an overridden event has it's alarm removed.
 	* Fixed: Compatibility for OS/X 10.8 iCal in the IMipHandler.
