--- conflicted
+++ resolved
@@ -1,4 +1,3 @@
-<<<<<<< HEAD
 1.8.10-stable (2014-05-15)
 	* The zip release ships with sabre/vobject 2.1.4.
 	* includes changes from version 1.7.12.
@@ -62,14 +61,11 @@
 	* Added: The Proxy principal classes now both implement an interface, for
 	  greater flexiblity.
 
-1.7.12-stable (????-??-??)
-=======
 1.7.13-stable (????-??-??)
 	* Changed: Removed phing and went with a custom build script for now.
 
 1.7.12-stable (2014-05-15)
 	* The zip release ships with sabre/vobject 2.1.4.
->>>>>>> 06acde16
 	* Updated: Issue #439. Lots of updates in PATCH support. The
 	  Sabre_DAV_PartialUpdate_IFile interface is now deprecated and will be
 	  removed in a future version.
