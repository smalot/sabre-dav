<<<<<<< HEAD
1.9.0-alpha (20??-??-??)
	* BC Break: XML property classes now receive an extra argument in their
	  unserialize method ($propertyMap). This allows for recursively parsing
	  properties, if needed.
	* Added: Support for WebDAV-sync (rfc6578).
	* Fixed: If event handlers modify the request body from a PUT request, an
	  ETag is no longer sent back.
	* Fixed: Read-only access to calendars still allows the sharee to modify
	  basic calendar properties, such as the displayname and color.
	* Changed: The default supportedPrivilegeSet has changed. Most privileges
	  are no longer marked as abstract.
	* Changed: More elegant ACL management for CalendarObject and Card nodes.
	* Added: Browser plugin now marks a carddav directory as type Directory,
	  and a shared calendar as 'Shared'.
	* Added: Generalized the multistatus response parser a bit more, for
	  better re-use.
	* Added: Sabre\DAV\Client now has support for complex properties for
	  PROPPATCH. (Issue #299).
	* Added: Deserializer for {DAV:}current-user-privilege-set.
	* Added: Addressbooks or backends can now specify custom acl rules when
	  creating cards.
	* Added: The ability for plugins to validate custom tokens in If: headers.
	* Changed: Completely refactored the Lock plugin to deal with the new If:
	  header system.
	* Added: Checking preconditions for MOVE, COPY, DELETE and PROPPATCH methods.
	* Added: has() method on DAV\Property\SupportedReportSet.
	* Added: If header now gets checked (with ETag) all the time. Before the
	  dealing with the If-header was a responsibility of the Locking plugin.

1.8.2-stable (????-??-??)
=======
1.8.2-stable (2013-01-19)
	* The zip release ships with sabre/vobject 2.0.5.
>>>>>>> 3e0a39d8
	* Includes changes from version 1.7.4.

1.8.1-stable (2012-12-01)
	* The zip release ships with sabre/vobject 2.0.5.
	* Includes changes from version 1.7.3.
	* Fixed: Typo in 1.7 migration script caused it to fail.

1.8.0-stable (2012-11-08)
	* The zip release ships with sabre/vobject 2.0.5.
	* BC Break: Moved the entire codebase to PHP namespaces.
	* BC Break: Every backend package (CalDAV, CardDAV, Auth, Locks,
	  Principals) now has consistent naming conventions. There's a
	  BackendInterface, and an AbstractBackend class.
	* BC Break: Changed a bunch of constructor signatures in the CalDAV
	  package, to reduce dependencies on the ACL package.
	* BC Break: Sabre_CalDAV_ISharedCalendar now also has a getShares method,
	  so sharees can figure out who is also on a shared calendar.
	* Added: Sabre_DAVACL_IPrincipalCollection interface, to advertise support
	  for principal-property-search on any node.
	* Added: Simple console script to fire up a fileserver in the current
	  directory using PHP 5.4's built-in webserver.
	* Added: Sharee's can now also read out the list of invites for a shared
	  calendar.
	* Added: The Proxy principal classes now both implement an interface, for
	  greater flexiblity.

1.7.4-stable (2013-01-19)
	* The zip release ships with sabre/vobject 2.0.5.
	* Changed: To be compatibile with MS Office 2011 for Mac, a workaround was
	  removed that was added to support old versions of Windows XP (pre-SP3).
	  Indeed! We needed a crazy workaround to work with one MS product in the
	  past, and we can't keep that workaround to be compatible with another MS
	  product.
	* Fixed: expand-properties REPORT had incorrect values for the href
	  element.
	* Fixed: Range requests now work for non-seekable streams. (Thanks Alfred
	  Klomp).
	* Fixed: Changed serialization of {DAV:}getlastmodified and
	  {DAV:}supportedlock to improve compatiblity with MS Office 2011 for Mac.
	* Changed: reverted the automatic translation of 'DAV:' xml namespaces to
	  'urn:DAV' when parsing files. Issues were reported with libxml 2.6.32,
	  on a relatively recent debian release, so we'll wait till 2015 to take
	  this one out again.
	* Added: Sabre_DAV_Exception_ServiceUnavailable, for emitting 503's.

1.7.3-stable (2012-12-01)
	* The zip release ships with sabre/vobject 2.0.5.
	* Fixed: Removing double slashes from getPropertiesForPath.
	* Change: Marked a few more properties in the CardDAV as protected,
	  instead of private.
	* Fixed: SharingPlugin now plays nicer with other plugins with similar
	  functionality.
	* Fixed: Issue 174. Sending back HTTP/1.0 for requests with this version.

1.7.2-stable (2012-11-08)
	* The zip release ships with sabre/vobject 2.0.5.
	* Added: ACL plugin advertises support for 'calendarserver-principal-
	  property-search'.
	* Fixed: [#153] Allowing for relative http principals in iMip requests.
	* Added: Support for cs:first-name and cs:last-name properties in sharing
	  invites.
	* Fixed: Made a bunch of properties protected, where they were private
	  before.
	* Added: Some non-standard properties for sharing to improve
	  compatibility.
	* Fixed: some bugfixes in postgres sql script.
	* Fixed: When requesting some properties using PROPFIND, they could show
	  up as both '200 Ok' and '403 Forbidden'.
	* Fixed: calendar-proxy principals were not checked for deeper principal
	  membership than 1 level.
	* Fixed: setGroupMemberSet argument now correctly receives relative
	  principal urls, instead of the absolute ones.
	* Fixed: Server class will filter out any bonus properties if any extra
	  were returned. This means the implementor of the IProperty class can be
	  a bit lazier when implementing.

Note: bug numbers after this line refer to Google Code tickets. We're using
github now.

1.7.1-stable (2012-10-07)
	* Fixed: include path problem in the migration script.

1.7.0-stable (2012-10-06)
	* BC Break: The calendarobjects database table has a bunch of new
	  fields, and a migration script is required to ensure everything will
	  keep working. Read the wiki for more details.
	* BC Break: The ICalendar interface now has a new method: calendarQuery.
	* BC Break: In this version a number of classes have been deleted, that
	  have been previously deprecated. Namely:
		- Sabre_DAV_Directory (now: Sabre_DAV_Collection)
		- Sabre_DAV_SimpleDirectory (now: Sabre_DAV_SimpleCollection)
	* BC Break: Sabre_CalDAV_Schedule_IMip::sendMessage now has an extra
	  argument. If you extended this class, you should fix this method. It's
	  only used for informational purposes.
	* BC Break: The DAV: namespace is no longer converted to urn:DAV. This was
	  a workaround for a bug in older PHP versions (pre-5.3).
	* Removed: Sabre.includes.php was deprecated, and is now removed.
	* Removed: Sabre_CalDAV_Server was deprecated, and is now removed. Please
	  use Sabre_DAV_Server and check the examples in the examples/ directory.
	* Changed: The Sabre_VObject library now spawned into it's own project!
	  The VObject library is still included in the SabreDAV zip package.
	* Added: Experimental interfaces to allow implementation of caldav-sharing.
	  Note that no implementation is provided yet, just the api hooks.
	* Added: Free-busy reporting compliant with the caldav-scheduling
	  standard. This allows iCal and other clients to fetch other users'
	  free-busy data.
	* Added: Experimental NotificationSupport interface to add
	  caldav notifications.
	* Added: VCF Export plugin. If enabled, it can generate an export of an
	  entire addressbook.
	* Added: Support for PATCH using a SabreDAV format, to live-patch files.
	* Added: Support for Prefer: return-minimal and Brief: t headers for
	  PROPFIND and PROPPATCH requests.
	* Changed: Responsibility for dealing with the calendar-query is now
	  moved from the CalDAV plugin to the CalDAV backends. This allows for
	  heavy optimizations.
	* Changed: The CalDAV PDO backend is now a lot faster for common
	  calendar queries.
	* Changed: We are now using the composer autoloader.
	* Changed: The CalDAV backend now all implement an interface.
	* Changed: Instead of Sabre_DAV_Property, Sabre_DAV_PropertyInterface is
	  now the basis of every property class.
	* Update: Caching results for principal lookups. This should cut down
	  queries and performance for a number of heavy requests.
	* Update: ObjectTree caches lookups much more aggresively, which will help
	  especially speeding up a bunch of REPORT queries.
	* Added: Support for the schedule-calendar-transp property.
	* Fixed: Marking both the text/calendar and text/x-vcard as UTF-8
	  encoded.
	* Fixed: Workaround for the SOGO connector, as it doesn't understand
	  receiving "text/x-vcard; charset=utf-8" for a contenttype.
	* Added: Sabre_DAV_Client now throws more specific exceptions in cases
	  where we already has an exception class.
	* Added: Sabre_DAV_PartialUpdate. This plugin allows you to use the
	  PATCH method to update parts of a file.
	* Added: Tons of timezone name mappings for Microsoft Exchange.
	* Added: Support for an 'exception' event in the server class.
	* Fixed: Uploaded VCards without a UID are now rejected. (thanks Dominik!)
	* Fixed: Rejecting calendar objects if they are not in the
	  supported-calendar-component list. (thanks Armin!)
	* Fixed: Issue 219: serialize() now reorders correctly.
	* Fixed: Sabre_DAV_XMLUtil no longer returns empty $dom->childNodes
	  if there is whitespace in $dom.
	* Fixed: Returning 409 Conflict instead of 500 when an attempt is made to
	  create a file as a child of something that's not a collection.
	* Fixed: Issue 237: xml-encoding values in SabreDAV error responses.
	* Fixed: Returning 403, instead of 501 when an unknown REPORT is
	  requested.
	* Fixed: Postfixing slash on {DAV:}owner properties.
	* Fixed: Several embarrassing spelling mistakes in docblocks.

1.6.6-stable (2013-01-19)
	* Fixed: Backported a fix for broken XML serialization in error responses.
	 (Thanks @DeepDiver1975!)

1.6.5-stable (2012-10-04)
	* Fixed: Workaround for line-ending bug OS X 10.8 addressbook has.
	* Added: Ability to allow users to set SSL certificates for the Client
	  class. (Thanks schiesbn!).
	* Fixed: Directory indexes with lots of nodes should be a lot faster.
	* Fixed: Issue 235: E_NOTICE thrown when doing a propfind request with
	  Sabre_DAV_Client, and no valid properties are returned.
	* Fixed: Issue with filtering on alarms in tasks.

1.6.4-stable (2012-08-02)
	* Fixed: Issue 220: Calendar-query filters may fail when filtering on
	  alarms, if an overridden event has it's alarm removed.
	* Fixed: Compatibility for OS/X 10.8 iCal in the IMipHandler.
	* Fixed: Issue 222: beforeWriteContent shouldn't be called for lock
	  requests.
	* Fixed: Problem with POST requests to the outbox if mailto: was not lower
	  cased.
	* Fixed: Yearly recurrence rule expansion on leap-days no behaves
	  correctly.
	* Fixed: Correctly checking if recurring, all-day events with no dtstart
	  fall in a timerange if the start of the time-range exceeds the start of
	  the instance of an event, but not the end.
	* Fixed: All-day recurring events wouldn't match if an occurence ended
	  exactly on the start of a time-range.
	* Fixed: HTTP basic auth did not correctly deal with passwords containing
	  colons on some servers.
	* Fixed: Issue 228: DTEND is now non-inclusive for all-day events in the
	  calendar-query REPORT and free-busy calculations.

1.6.3-stable (2012-06-12)
	* Added: It's now possible to specify in Sabre_DAV_Client which type of
	  authentication is to be used.
	* Fixed: Issue 206: Sabre_DAV_Client PUT requests are fixed.
	* Fixed: Issue 205: Parsing an iCalendar 0-second date interval.
	* Fixed: Issue 112: Stronger validation of iCalendar objects. Now making
	  sure every iCalendar object only contains 1 component, and disallowing
	  vcards, forcing every component to have a UID.
	* Fixed: Basic validation for vcards in the CardDAV plugin.
	* Fixed: Issue 213: Workaround for an Evolution bug, that prevented it
	  from updating events.
	* Fixed: Issue 211: A time-limit query on a non-relative alarm trigger in
	  a recurring event could result in an endless loop.
	* Fixed: All uri fields are now a maximum of 200 characters. The Bynari
	  outlook plugin used much longer strings so this should improve
	  compatibility.
	* Fixed: Added a workaround for a bug in KDE 4.8.2 contact syncing. See
	  https://bugs.kde.org/show_bug.cgi?id=300047
	* Fixed: Issue 217: Sabre_DAV_Tree_FileSystem was pretty broken.

1.6.2-stable (2012-04-16)
	* Fixed: Sabre_VObject_Node::$parent should have been public.
	* Fixed: Recurrence rules of events are now taken into consideration when
	  doing time-range queries on alarms.
	* Fixed: Added a workaround for the fact that php's DateInterval cannot
	  parse weeks and days at the same time.
	* Added: Sabre_DAV_Server::$exposeVersion, allowing you to hide SabreDAV's
	  version number from various outputs.
	* Fixed: DTSTART values would be incorrect when expanding events.
	* Fixed: DTSTART and DTEND would be incorrect for expansion of WEEKLY
	  BYDAY recurrences.
	* Fixed: Issue 203: A problem with overridden events hitting the exact
	  date and time of a subsequent event in the recurrence set.
	* Fixed: There was a problem with recurrence rules, for example the 5th
	  tuesday of the month, if this day did not exist.
	* Added: New HTTP status codes from draft-nottingham-http-new-status-04.

1.6.1-stable (2012-03-05)
	* Added: createFile and put() can now return an ETag.
	* Added: Sending back an ETag on for operations on CardDAV backends. This
	  should help with OS X 10.6 Addressbook compatibility.
	* Fixed: Fixed a bug where an infinite loop could occur in the recurrence
	  iterator if the recurrence was YEARLY, with a BYMONTH rule, and either
	  BYDAY or BYMONTHDAY match the first day of the month.
	* Fixed: Events that are excluded using EXDATE are still counted in the
	  COUNT= parameter in the RRULE property.
	* Added: Support for time-range filters on VALARM components.
	* Fixed: Correctly filtering all-day events.
	* Fixed: Sending back correct mimetypes from the browser plugin (thanks
	  Jürgen).
	* Fixed: Issue 195: Sabre_CardDAV pear package had an incorrect dependency.
	* Fixed: Calendardata would be destroyed when performing a MOVE request.

1.6.0-stable (2012-02-22)
	* BC Break: Now requires PHP 5.3
	* BC Break: Any node that implemented Sabre_DAVACL_IACL must now also
	  implement the getSupportedPrivilegeSet method. See website for details.
	* BC Break: Moved functions from Sabre_CalDAV_XMLUtil to
	  Sabre_VObject_DateTimeParser.
	* BC Break: The Sabre_DAVACL_IPrincipalCollection now has two new methods:
	  'searchPrincipals' and 'updatePrincipal'.
	* BC Break: Sabre_DAV_ILockable is removed and all related per-node
	  locking functionality.
	* BC Break: Sabre_DAV_Exception_FileNotFound is now deprecated in favor of
	  Sabre_DAV_Exception_NotFound. The former will be removed in a later
	  version.
	* BC Break: Removed Sabre_CalDAV_ICalendarUtil, use Sabre_VObject instead.
	* BC Break: Sabre_CalDAV_Server is now deprecated, check out the
	  documentation on how to setup a caldav server with just
	  Sabre_DAV_Server.
	* BC Break: Default Principals PDO backend now needs a new field in the
	  'principals' table. See the website for details.
	* Added: Ability to create new calendars and addressbooks from within the
	  browser plugin.
	* Added: Browser plugin: icons for various nodes.
	* Added: Support for FREEBUSY reports!
	* Added: Support for creating principals with admin-level privileges.
	* Added: Possibility to let server send out invitation emails on behalf of
	  CalDAV client, using Sabre_CalDAV_Schedule_IMip.
	* Changed: beforeCreateFile event now passes data argument by reference.
	* Changed: The 'propertyMap' property from Sabre_VObject_Reader, must now
	  be specified in Sabre_VObject_Property::$classMap.
	* Added: Ability for plugins to tell the ACL plugin which principal
	  plugins are searchable.
	* Added: [DAVACL] Per-node overriding of supported privileges. This allows
	  for custom privileges where needed.
	* Added: [DAVACL] Public 'principalSearch' method on the DAVACL plugin,
	  which allows for easy searching for principals, based on their
	  properties.
	* Added: Sabre_VObject_Component::getComponents() to return a list of only
	  components and not properties.
	* Added: An includes.php file in every sub-package (CalDAV, CardDAV, DAV,
	  DAVACL, HTTP, VObject) as an alternative to the autoloader. This often
	  works much faster.
	* Added: Support for the 'Me card', which allows Addressbook.app users
	  specify which vcard is their own.
	* Added: Support for updating principal properties in the DAVACL principal
	  backends.
	* Changed: Major refactoring in the calendar-query REPORT code. Should
	  make things more flexible and correct.
	* Changed: The calendar-proxy-[read|write] principals will now only appear
	  in the tree, if they actually exist in the Principal backend. This should
	  reduce some problems people have been having with this.
	* Changed: Sabre_VObject_Element_* classes are now renamed to
	  Sabre_VObject_Property. Old classes are retained for backwards
	  compatibility, but this will be removed in the future.
	* Added: Sabre_VObject_FreeBusyGenerator to generate free-busy reports
	  based on lists of events.
	* Added: Sabre_VObject_RecurrenceIterator to find all the dates and times
	  for recurring events.
	* Fixed: Issue 97: Correctly handling RRULE for the calendar-query REPORT.
	* Fixed: Issue 154: Encoding of VObject parameters with no value was
	  incorrect.
	* Added: Support for {DAV:}acl-restrictions property from RFC3744.
	* Added: The contentlength for calendar objects can now be supplied by a
	  CalDAV backend, allowing for more optimizations.
	* Fixed: Much faster implementation of Sabre_DAV_URLUtil::encodePath.
	* Fixed: {DAV:}getcontentlength may now be not specified.
	* Fixed: Issue 66: Using rawurldecode instead of urldecode to decode paths
	  from clients. This means that + will now be treated as a literal rather
	  than a space, and this should improve compatibility with the Windows
	  built-in client.
	* Added: Sabre_DAV_Exception_PaymentRequired exception, to emit HTTP 402
	  status codes.
	* Added: Some mysql unique constraints to example files.
	* Fixed: Correctly formatting HTTP dates.
	* Fixed: Issue 94: Sending back Last-Modified header for 304 responses.
	* Added: Sabre_VObject_Component_VEvent, Sabre_VObject_Component_VJournal,
	  Sabre_VObject_Component_VTodo and Sabre_VObject_Component_VCalendar.
	* Changed: Properties are now also automatically mapped to their
	  appropriate classes, if they are created using the add() or __set()
	  methods.
	* Changed: Cloning VObject objects now clones the entire tree, rather than
      just the default shallow copy.
	* Added: Support for recurrence expansion in the CALDAV:calendar-multiget
	  and CALDAV:calendar-query REPORTS.
	* Changed: CalDAV PDO backend now sorts calendars based on the internal
	  'calendarorder' field.
	* Added: Issue 181: Carddav backends may no optionally not supply the carddata in
	  getCards, if etag and size are specified. This may speed up certain
	  requests.
	* Added: More arguments to beforeWriteContent and beforeCreateFile (see
	  WritingPlugins wiki document).
	* Added: Hook for iCalendar validation. This allows us to validate
	  iCalendar objects when they're uploaded. At the moment we're just
	  validating syntax.
	* Added: VObject now support Windows Timezone names correctly (thanks
	  mrpace2).
	* Added: If a timezonename could not be detected, we fall back on the
	  default PHP timezone.
	* Added: Now a Composer package (thanks willdurand).
	* Fixed: Support for \N as a newline character in the VObject reader.
	* Added: afterWriteContent, afterCreateFile and afterUnbind events.
	* Added: Postgresql example files. Not part of the unittests though, so
	  use at your own risk.
	* Fixed: Issue 182: Removed backticks from sql queries, so it will work
	  with Postgres.

1.5.9-stable (2012-04-16)
	* Fixed: Issue with parsing timezone identifiers that were surrounded by
	  quotes. (Fixes emClient compatibility).

1.5.8-stable (2012-02-22)
	* Fixed: Issue 95: Another timezone parsing issue, this time in
	  calendar-query.

1.5.7-stable (2012-02-19)
	* Fixed: VObject properties are now always encoded before components.
	* Fixed: Sabre_DAVACL had issues with multiple levels of privilege
	  aggregration.
	* Changed: Added 'GuessContentType' plugin to fileserver.php example.
	* Fixed: The Browser plugin will now trigger the correct events when
	  creating files.
	* Fixed: The ICSExportPlugin now considers ACL's.
	* Added: Made it optional to supply carddata from an Addressbook backend
	  when requesting getCards. This can make some operations much faster, and
	  could result in much lower memory use.
	* Fixed: Issue 187: Sabre_DAV_UUIDUtil was missing from includes file.
	* Fixed: Issue 191: beforeUnlock was triggered twice.

1.5.6-stable (2012-01-07)
	* Fixed: Issue 174: VObject could break UTF-8 characters.
	* Fixed: pear package installation issues.

1.5.5-stable (2011-12-16)
	* Fixed: CalDAV time-range filter workaround for recurring events.
	* Fixed: Bug in Sabre_DAV_Locks_Backend_File that didn't allow multiple
	  files to be locked at the same time.

1.5.4-stable (2011-10-28)
	* Fixed: GuessContentType plugin now supports mixed case file extensions.
	* Fixed: DATE-TIME encoding was wrong in VObject. (we used 'DATETIME').
	* Changed: Sending back HTTP 204 after a PUT request on an existing resource
	  instead of HTTP 200. This should fix Evolution CardDAV client
	  compatibility.
	* Fixed: Issue 95: Parsing X-LIC-LOCATION if it's available.
	* Added: All VObject elements now have a reference to their parent node.

1.5.3-stable (2011-09-28)
	* Fixed: Sabre_DAV_Collection was missing from the includes file.
	* Fixed: Issue 152. iOS 1.4.2 apparantly requires HTTP/1.1 200 OK to be in
	  uppercase.
	* Fixed: Issue 153: Support for files with mixed newline styles in
	  Sabre_VObject.
	* Fixed: Issue 159: Automatically converting any vcard and icalendardata
	  to UTF-8.
	* Added: Sabre_DAV_SimpleFile class for easy static file creation.
	* Added: Issue 158: Support for the CARDDAV:supported-address-data
	  property.

1.5.2-stable (2011-09-21)
	* Fixed: carddata and calendardata MySQL fields are now of type
	  'mediumblob'. 'TEXT' was too small sometimes to hold all the data.
	* Fixed: {DAV:}supported-report-set is now correctly reporting the reports
	  for IAddressBook.
	* Added: Sabre_VObject_Property::add() to add duplicate parameters to
	  properties.
	* Added: Issue 151: Sabre_CalDAV_ICalendar and Sabre_CalDAV_ICalendarObject
	  interfaces.
	* Fixed: Issue 140: Not returning 201 Created if an event cancelled the
	  creation of a file.
	* Fixed: Issue 150: Faster URLUtil::encodePath() implementation.
	* Fixed: Issue 144: Browser plugin could interfere with
	  TemporaryFileFilterPlugin if it was loaded first.
	* Added: It's not possible to specify more 'alternate uris' in principal
	  backends.

1.5.1-stable (2011-08-24)
	* Fixed: Issue 137. Hiding action interface in HTML browser for
	  non-collections.
	* Fixed: addressbook-query is now correctly returned from the
	  {DAV:}supported-report-set property.
	* Fixed: Issue 142: Bugs in groupwareserver.php example.
	* Fixed: Issue 139: Rejecting PUT requests with Content-Range.

1.5.0-stable (2011-08-12)
	* Added: CardDAV support.
	* Added: An experimental WebDAV client.
	* Added: MIME-Directory grouping support in the VObject library. This is
	  very useful for people attempting to parse vcards.
	* BC Break: Adding parameters with the VObject libraries now overwrites
	  the previous parameter, rather than just add it. This makes more sense
	  for 99% of the cases.
	* BC Break: lib/Sabre.autoload.php is now removed in favor of
	  lib/Sabre/autoload.php.
	* Deprecated: Sabre_DAV_Directory is now deprecated and will be removed in
	  a future version. Use Sabre_DAV_Collection instead.
	* Deprecated: Sabre_DAV_SimpleDirectory is now deprecated and will be
	  removed in a future version. Use Sabre_DAV_SimpleCollection instead.
	* Fixed: Problem with overriding tablenames for the CalDAV backend.
	* Added: Clark-notation parser to XML utility.
	* Added: unset() support to VObject components.
	* Fixed: Refactored CalDAV property fetching to be faster and simpler.
	* Added: Central string-matcher for CalDAV and CardDAV plugins.
	* Added: i;unicode-casemap support
	* Fixed: VObject bug: wouldn't parse parameters if they weren't specified
	  in uppercase.
	* Fixed: VObject bug: Parameters now behave more like Properties.
	* Fixed: VObject bug: Parameters with no value are now correctly parsed.
	* Changed: If calendars don't specify which components they allow, 'all'
	  components are assumed (e.g.: VEVENT, VTODO, VJOURNAL).
	* Changed: Browser plugin now uses POST variable 'sabreAction' instead of
	  'action' to reduce the chance of collisions.

1.4.4-stable (2011-07-07)
	* Fixed: Issue 131: Custom CalDAV backends could break in certain cases.
	* Added: The option to override the default tablename all PDO backends
	  use. (Issue 60).
	* Fixed: Issue 124: 'File' authentication backend now takes realm into
	  consideration.
	* Fixed: Sabre_DAV_Property_HrefList now properly deserializes. This
	  allows users to update the {DAV:}group-member-set property.
	* Added: Helper functions for DateTime-values in Sabre_VObject package.
	* Added: VObject library can now automatically map iCalendar properties to
	  custom classes.

1.4.3-stable (2011-04-25)
	* Fixed: Issue 123: Added workaround for Windows 7 UNLOCK bug.
	* Fixed: datatype of lastmodified field in mysql.calendars.sql. Please
	  change the DATETIME field to an INT to ensure this field will work
	  correctly.
	* Change: Sabre_DAV_Property_Principal is now renamed to
	  Sabre_DAVACL_Property_Principal.
	* Added: API level support for ACL HTTP method.
	* Fixed: Bug in serializing {DAV:}acl property.
	* Added: deserializer for {DAV:}resourcetype property.
	* Added: deserializer for {DAV:}acl property.
	* Added: deserializer for {DAV:}principal property.

1.4.2-beta (2011-04-01)
	* Added: It's not possible to disable listing of nodes that are denied
	  read access by ACL.
	* Fixed: Changed a few properties in CalDAV classes from private to
	  protected.
	* Fixed: Issue 119: Terrible things could happen when relying on
	  guessBaseUri, the server was running on the root of the domain and a user
	  tried to access a file ending in .php. This is a slight BC break.
	* Fixed: Issue 118: Lock tokens in If headers without a uri should be
	  treated as the request uri, not 'all relevant uri's.
	* Fixed: Issue 120: PDO backend was incorrectly fetching too much locks in
	  cases where there were similar named locked files in a directory.

1.4.1-beta (2011-02-26)
	* Fixed: Sabre_DAV_Locks_Backend_PDO returned too many locks.
	* Fixed: Sabre_HTTP_Request::getHeader didn't return Content-Type when
	  running on apache, so a few workarounds were added.
	* Change: Slightly changed CalDAV Backend API's, to allow for heavy
	  optimizations. This is non-bc breaking.

1.4.0-beta (2011-02-12)
	* Added: Partly RFC3744 ACL support.
	* Added: Calendar-delegation (caldav-proxy) support.
	* BC break: In order to fix Issue 99, a new argument had to be added to
	  Sabre_DAV_Locks_Backend_*::getLocks classes. Consult the classes for
	  details.
	* Deprecated: Sabre_DAV_Locks_Backend_FS is now deprecated and will be
	  removed in a later version. Use PDO or the new File class instead.
	* Deprecated: The Sabre_CalDAV_ICalendarUtil class is now marked
	  deprecated, and will be removed in a future version. Please use
	  Sabre_VObject instead.
	* Removed: All principal-related functionality has been removed from the
	  Sabre_DAV_Auth_Plugin, and moved to the Sabre_DAVACL_Plugin.
	* Added: VObject library, for easy vcard/icalendar parsing using a natural
	  interface.
	* Added: Ability to automatically generate full .ics feeds off calendars.
	  To use: Add the Sabre_CalDAV_ICSExportPlugin, and add ?export to your
	  calendar url.
	* Added: Plugins can now specify a pluginname, for easy access using
	  Sabre_DAV_Server::getPlugin().
	* Added: beforeGetProperties event.
	* Added: updateProperties event.
	* Added: Principal listings and calendar-access can now be done privately,
	  disallowing users from accessing or modifying other users' data.
	* Added: You can now pass arrays to the Sabre_DAV_Server constructor. If
	  it's an array with node-objects, a Root collection will automatically be
	  created, and the nodes are used as top-level children.
	* Added: The principal base uri is now customizable. It used to be
	  hardcoded to 'principals/[user]'.
	* Added: getSupportedReportSet method in ServerPlugin class. This allows
	  you to easily specify which reports you're implementing.
	* Added: A '..' link to the HTML browser.
	* Fixed: Issue 99: Locks on child elements were ignored when their parent
	  nodes were deleted.
	* Fixed: Issue 90: lockdiscovery property and LOCK response now include a
	  {DAV}lockroot element.
	* Fixed: Issue 96: support for 'default' collation in CalDAV text-match
	  filters.
	* Fixed: Issue 102: Ensuring that copy and move with identical source and
	  destination uri's fails.
	* Fixed: Issue 105: Supporting MKCALENDAR with no body.
	* Fixed: Issue 109: Small fixes in Sabre_HTTP_Util.
	* Fixed: Issue 111: Properly catching the ownername in a lock (if it's a
	  string)
	* Fixed: Sabre_DAV_ObjectTree::nodeExist always returned false for the
	  root node.
	* Added: Global way to easily supply new resourcetypes for certain node
	  classes.
	* Fixed: Issue 59: Allowing the user to override the authentication realm
	  in Sabre_CalDAV_Server.
	* Update: Issue 97: Looser time-range checking if there's a recurrence
	  rule in an event. This fixes 'missing recurring events'.

1.3.0 (2010-10-14)
	* Added: childExists method to Sabre_DAV_ICollection. This is an api
	  break, so if you implement Sabre_DAV_ICollection directly, add the method.
	* Changed: Almost all HTTP method implementations now take a uri argument,
	  including events. This allows for internal rerouting of certain calls.
	  If you have custom plugins, make sure they use this argument. If they
	  don't, they will likely still work, but it might get in the way of
	  future changes.
	* Changed: All getETag methods MUST now surround the etag with
	  double-quotes. This was a mistake made in all previous SabreDAV
	  versions. If you don't do this, any If-Match, If-None-Match and If:
	  headers using Etags will work incorrectly. (Issue 85).
	* Added: Sabre_DAV_Auth_Backend_AbstractBasic class, which can be used to
	  easily implement basic authentication.
	* Removed: Sabre_DAV_PermissionDenied class. Use Sabre_DAV_Forbidden
	  instead.
	* Removed: Sabre_DAV_IDirectory interface, use Sabre_DAV_ICollection
	  instead.
	* Added: Browser plugin now uses {DAV:}displayname if this property is
	  available.
	* Added: Cache layer in the ObjectTree.
	* Added: Tree classes now have a delete and getChildren method.
	* Fixed: If-Modified-Since and If-Unmodified-Since would be incorrect if
	  the date is an exact match.
	* Fixed: Support for multiple ETags in If-Match and If-None-Match headers.
	* Fixed: Improved baseUrl handling.
	* Fixed: Issue 67: Non-seekable stream support in ::put()/::get().
	* Fixed: Issue 65: Invalid dates are now ignored.
	* Updated: Refactoring in Sabre_CalDAV to make everything a bit more
	  ledgable.
	* Fixed: Issue 88, Issue 89: Fixed compatibility for running SabreDAV on
	   Windows.
	* Fixed: Issue 86: Fixed Content-Range top-boundary from 'file size' to
	  'file size'-1.

1.2.4 (2010-07-13)
	* Fixed: Issue 62: Guessing baseUrl fails when url contains a
	  query-string.
	* Added: Apache configuration sample for CGI/FastCGI setups.
	* Fixed: Issue 64: Only returning calendar-data when it was actually
	  requested.

1.2.3 (2010-06-26)
	* Fixed: Issue 57: Supporting quotes around etags in If-Match and
	  If-None-Match

1.2.2 (2010-06-21)
	* Updated: SabreDAV now attempts to guess the BaseURI if it's not set.
	* Updated: Better compatibility with BitKinex
	* Fixed: Issue 56: Incorrect behaviour for If-None-Match headers and GET
	  requests.
	* Fixed: Issue with certain encoded paths in Browser Plugin.

1.2.1 (2010-06-07)
	* Fixed: Issue 50, patch by Mattijs Hoitink.
	* Fixed: Issue 51, Adding windows 7 lockfiles to TemporaryFileFilter.
	* Fixed: Issue 38, Allowing custom filters to be added to
	  TemporaryFileFilter.
	* Fixed: Issue 53, ETags in the If: header were always failing. This
	  behaviour is now corrected.
	* Added: Apache Authentication backend, in case authentication through
	  .htaccess is desired.
	* Updated: Small improvements to example files.

1.2.0 (2010-05-24)
	* Fixed: Browser plugin now displays international characters.
	* Changed: More properties in CalDAV classes are now protected instead of
	  private.

1.2.0beta3 (2010-05-14)
	* Fixed: Custom properties were not properly sent back for allprops
	  requests.
	* Fixed: Issue 49, incorrect parsing of PROPPATCH, affecting Office 2007.
	* Changed: Removed CalDAV items from includes.php, and added a few missing
	  ones.

1.2.0beta2 (2010-05-04)
	* Fixed: Issue 46: Fatal error for some non-existent nodes.
	* Updated: some example sql to include email address.
	* Added: 208 and 508 statuscodes from RFC5842.
	* Added: Apache2 configuration examples

1.2.0beta1 (2010-04-28)
	* Fixed: redundant namespace declaration in resourcetypes.
	* Fixed: 2 locking bugs triggered by litmus when no Sabre_DAV_ILockable
	  interface is used.
	* Changed: using http://sabredav.org/ns for all custom xml properties.
	* Added: email address property to principals.
	* Updated: CalendarObject validation.

1.2.0alpha4 (2010-04-24)
	* Added: Support for If-Range, If-Match, If-None-Match, If-Modified-Since,
	  If-Unmodified-Since.
	* Changed: Brand new build system. Functionality is split up between
	  Sabre, Sabre_HTTP, Sabre_DAV and Sabre_CalDAV packages. In addition to
	  that a new non-pear package will be created with all this functionality
	  combined.
	* Changed: Autoloader moved to Sabre/autoload.php.
	* Changed: The Allow: header is now more accurate, with appropriate HTTP
	  methods per uri.
	* Changed: Now throwing back Sabre_DAV_Exception_MethodNotAllowed on a few
	  places where Sabre_DAV_Exception_NotImplemented was used.

1.2.0alpha3 (2010-04-20)
	* Update: Complete rewrite of property updating. Now easier to use and
	  atomic.
	* Fixed: Issue 16, automatically adding trailing / to baseUri.
	* Added: text/plain is used for .txt files in GuessContentType plugin.
	* Added: support for principal-property-search and
	  principal-search-property-set reports.
	* Added: Issue 31: Hiding exception information by default. Can be turned
	  on with the Sabre_DAV_Server::$debugExceptions property.

1.2.0alpha2 (2010-04-08)
	* Added: Calendars are now private and can only be read by the owner.
	* Fixed: double namespace declaration in multistatus responses.
	* Added: MySQL database dumps. MySQL is now also supported next to SQLite.
	* Added: expand-properties REPORT from RFC 3253.
	* Added: Sabre_DAV_Property_IHref interface for properties exposing urls.
	* Added: Issue 25: Throwing error on broken Finder behaviour.
	* Changed: Authentication backend is now aware of current user.

1.2.0alpha1 (2010-03-31)
	* Fixed: Issue 26: Workaround for broken GVFS behaviour with encoded
	  special characters.
	* Fixed: Issue 34: Incorrect Lock-Token response header for LOCK. Fixes
	  Office 2010 compatibility.
	* Added: Issue 35: SabreDAV version to header to OPTIONS response to ease
	  debugging.
	* Fixed: Issue 36: Incorrect variable name, throwing error in some
	  requests.
	* Fixed: Issue 37: Incorrect smultron regex in temporary filefilter.
	* Fixed: Issue 33: Converting ISO-8859-1 characters to UTF-8.
	* Fixed: Issue 39 & Issue 40: Basename fails on non-utf-8 locales.
	* Added: More unittests.
	* Added: SabreDAV version to all error responses.
	* Added: URLUtil class for decoding urls.
	* Changed: Now using pear.sabredav.org pear channel.
	* Changed: Sabre_DAV_Server::getCopyAndMoveInfo is now a public method.

1.1.2-alpha (2010-03-18)
	* Added: RFC5397 - current-user-principal support.
	* Fixed: Issue 27: encoding entities in property responses.
	* Added: naturalselection script now allows the user to specify a 'minimum
	  number of bytes' for deletion. This should reduce load due to less
	  crawling
	* Added: Full support for the calendar-query report.
	* Added: More unittests.
	* Added: Support for complex property deserialization through the static
	  ::unserialize() method.
	* Added: Support for modifying calendar-component-set
	* Fixed: Issue 29: Added TIMEOUT_INFINITE constant

1.1.1-alpha (2010-03-11)
	* Added: RFC5689 - Extended MKCOL support.
	* Fixed: Evolution support for CalDAV.
	* Fixed: PDO-locks backend was pretty much completely broken. This is
	  100% unittested now.
	* Added: support for ctags.
	* Fixed: Comma's between HTTP methods in 'Allow' method.
	* Changed: default argument for Sabre_DAV_Locks_Backend_FS. This means a
	  datadirectory must always be specified from now on.
	* Changed: Moved Sabre_DAV_Server::parseProps to
	  Sabre_DAV_XMLUtil::parseProperties.
	* Changed: Sabre_DAV_IDirectory is now Sabre_DAV_ICollection.
	* Changed: Sabre_DAV_Exception_PermissionDenied is now
	  Sabre_DAV_Exception_Forbidden.
	* Changed: Sabre_CalDAV_ICalendarCollection is removed.
	* Added: Sabre_DAV_IExtendedCollection.
	* Added: Many more unittests.
	* Added: support for calendar-timezone property.

1.1.0-alpha (2010-03-01)
	* Note: This version is forked from version 1.0.5, so release dates may be
	  out of order.
	* Added: CalDAV - RFC 4791
	* Removed: Sabre_PHP_Exception. PHP has a built-in ErrorException for
	  this.
	* Added: PDO authentication backend.
	* Added: Example sql for auth, caldav, locks for sqlite.
	* Added: Sabre_DAV_Browser_GuessContentType plugin
	* Changed: Authentication plugin refactored, making it possible to
	  implement non-digest authentication.
	* Fixed: Better error display in browser plugin.
	* Added: Support for {DAV:}supported-report-set
	* Added: XML utility class with helper functions for the WebDAV protocol.
	* Added: Tons of unittests
	* Added: PrincipalCollection and Principal classes
	* Added: Sabre_DAV_Server::getProperties for easy property retrieval
	* Changed: {DAV:}resourceType defaults to 0
	* Changed: Any non-null resourceType now gets a / appended to the href
	  value. Before this was just for {DAV:}collection's, but this is now also
	  the case for for example {DAV:}principal.
	* Changed: The Href property class can now optionally create non-relative
	  uri's.
	* Changed: Sabre_HTTP_Response now returns false if headers are already
	  sent and header-methods are called.
	* Fixed: Issue 19: HEAD requests on Collections
	* Fixed: Issue 21: Typo in Sabre_DAV_Property_Response
	* Fixed: Issue 18: Doesn't work with Evolution Contacts

1.0.15-stable (2010-05-28)
	* Added: Issue 31: Hiding exception information by default. Can be turned
	  on with the Sabre_DAV_Server::$debugExceptions property.
	* Added: Moved autoload from lib/ to lib/Sabre/autoload.php. This is also
	  the case in the upcoming 1.2.0, so it will improve future compatibility.

1.0.14-stable (2010-04-15)
	* Fixed: double namespace declaration in multistatus responses.

1.0.13-stable (2010-03-30)
	* Fixed: Issue 40: Last references to basename/dirname

1.0.12-stable (2010-03-30)
	* Fixed: Issue 37: Incorrect smultron regex in temporary filefilter.
	* Fixed: Issue 26: Workaround for broken GVFS behaviour with encoded
	  special characters.
	* Fixed: Issue 33: Converting ISO-8859-1 characters to UTF-8.
	* Fixed: Issue 39: Basename fails on non-utf-8 locales.
	* Added: More unittests.
	* Added: SabreDAV version to all error responses.
	* Added: URLUtil class for decoding urls.
	* Updated: Now using pear.sabredav.org pear channel.

1.0.11-stable (2010-03-23)
	* Non-public release. This release is identical to 1.0.10, but it is used
	  to test releasing packages to pear.sabredav.org.

1.0.10-stable (2010-03-22)
	* Fixed: Issue 34: Invalid Lock-Token header response.
	* Added: Issue 35: Addign SabreDAV version to HTTP OPTIONS responses.

1.0.9-stable (2010-03-19)
	* Fixed: Issue 27: Entities not being encoded in PROPFIND responses.
	* Fixed: Issue 29: Added missing TIMEOUT_INFINITE constant.

1.0.8-stable (2010-03-03)
	* Fixed: Issue 21: typos causing errors
	* Fixed: Issue 23: Comma's between methods in Allow header.
	* Added: Sabre_DAV_ICollection interface, to aid in future compatibility.
	* Added: Sabre_DAV_Exception_Forbidden exception. This will replace
	  Sabre_DAV_Exception_PermissionDenied in the future, and can already be
	  used to ensure future compatibility.

1.0.7-stable (2010-02-24)
	* Fixed: Issue 19 regression for MS Office

1.0.6-stable (2010-02-23)
	* Fixed: Issue 19: HEAD requests on Collections

1.0.5-stable (2010-01-22)
	* Fixed: Fatal error when a malformed url was used for unlocking, in
	  conjuction with Sabre.autoload.php due to a incorrect filename.
	* Fixed: Improved unittests and build system

1.0.4-stable (2010-01-11)
	* Fixed: needed 2 different releases. One for googlecode and one for
	  pearfarm. This is to retain the old method to install SabreDAV until
	  pearfarm becomes the standard installation method.

1.0.3-stable (2010-01-11)
	* Added: RFC4709 support (davmount)
	* Added: 6 unittests
	* Added: naturalselection. A tool to keep cache directories below a
	  specified theshold.
	* Changed: Now using pearfarm.org channel server.

1.0.1-stable (2009-12-22)
	* Fixed: Issue 15: typos in examples
	* Fixed: Minor pear installation issues

1.0.0-stable (2009-11-02)
	* Added: SimpleDirectory class. This class allows creating static
	  directory structures with ease.
	* Changed: Custom complex properties and exceptions now get an instance of
	  Sabre_DAV_Server as their first argument in serialize()
	* Changed: Href complex property now prepends server's baseUri
	* Changed: delete before an overwriting copy/move is now handles by server
	  class instead of tree classes
	* Changed: events must now explicitly return false to stop execution.
	  Before, execution would be stopped by anything loosely evaluating to
	  false.
	* Changed: the getPropertiesForPath method now takes a different set of
	  arguments, and returns a different response. This allows plugin
	  developers to return statuses for properties other than 200 and 404. The
	  hrefs are now also always calculated relative to the baseUri, and not
	  the uri of the request.
	* Changed: generatePropFindResponse is renamed to generateMultiStatus, and
	  now takes a list of properties similar to the response of
	  getPropertiesForPath. This was also needed to improve flexibility for
	  plugin development.
	* Changed: Auth plugins are no longer included. They were not yet stable
	  quality, so they will probably be reintroduced in a later version.
	* Changed: PROPPATCH also used generateMultiStatus now.
	* Removed: unknownProperties event. This is replaced by the
	  afterGetProperties event, which should provide more flexibility.
	* Fixed: Only calling getSize() on IFile instances in httpHead()
	* Added: beforeBind event. This is invoked upon file or directory creation
	* Added: beforeWriteContent event, this is invoked by PUT and LOCK on an
	  existing resource.
	* Added: beforeUnbind event. This is invoked right before deletion of any
	  resource.
	* Added: afterGetProperties event. This event can be used to make
	  modifications to property responses.
	* Added: beforeLock and beforeUnlock events.
	* Added: afterBind event.
	* Fixed: Copy and Move could fail in the root directory. This is now
	  fixed.
	* Added: Plugins can now be retrieved by their classname. This is useful
	  for inter-plugin communication.
	* Added: The Auth backend can now return usernames and user-id's.
	* Added: The Auth backend got a getUsers method
	* Added: Sabre_DAV_FSExt_Directory now returns quota info

0.12.1-beta (2009-09-11)
	* Fixed: UNLOCK bug. Unlock didn't work at all

0.12-beta (2009-09-10)
	* Updated: Browser plugin now shows multiple {DAV:}resourcetype values
	  if available.
	* Added: Experimental PDO backend for Locks Manager
	* Fixed: Sending Content-Length: 0 for every empty response. This
	  improves NGinx compatibility.
	* Fixed: Last modification time is reported in UTC timezone. This improves
	  Finder compatibility.

0.11-beta (2009-08-11)
	* Updated: Now in Beta
	* Updated: Pear package no longer includes docs/ directory. These just
	  contained rfc's, which are publically available. This reduces the
	  package from ~800k to ~60k
	* Added: generatePropfindResponse now takes a baseUri argument
	* Added: ResourceType property can now contain multiple resourcetypes.
	* Fixed: Issue 13.

0.10-alpha (2009-08-03)
	* Added: Plugin to automatically map GET requests to non-files to
	  PROPFIND (Sabre_DAV_Browser_MapGetToPropFind). This should allow
	  easier debugging of complicated WebDAV setups.
	* Added: Sabre_DAV_Property_Href class. For future use.
	* Added: Ability to choose to use auth-int, auth or both for HTTP Digest
	  authentication. (Issue 11)
	* Changed: Made more methods in Sabre_DAV_Server public.
	* Fixed: TemporaryFileFilter plugin now intercepts HTTP LOCK requests
	  to non-existent files. (Issue 12)
	* Added: Central list of defined xml namespace prefixes. This can reduce
	  Bandwidth and legibility for xml bodies with user-defined namespaces.
	* Added: now a PEAR-compatible package again, thanks to Michael Gauthier
	* Changed: moved default copy and move logic from ObjectTree to Tree class

0.9-alpha (2009-07-21)
	* Changed: Major refactoring, removed most of the logic from the Tree
	  objects. The Server class now directly works with the INode, IFile
	  and IDirectory objects. If you created your own Tree objects,
	  this will most likely break in this release.
	* Changed: Moved all the Locking logic from the Tree and Server classes
	  into a separate plugin.
	* Changed: TemporaryFileFilter is now a plugin.
	* Added: Comes with an autoloader script. This can be used instead of
	  the includer script, and is preferred by some people.
	* Added: AWS Authentication class.
	* Added: simpleserversetup.py script. This will quickly get a fileserver
	  up and running.
	* Added: When subscribing to events, it is now possible to supply a
	  priority. This is for example needed to ensure that the Authentication
	  Plugin is used before any other Plugin.
	* Added: 22 new tests.
	* Added: Users-manager plugin for .htdigest files. Experimental and
	  subject to change.
	* Added: RFC 2324 HTTP 418 status code
	* Fixed: Exclusive locks could in some cases be picked up as shared locks
	* Fixed: Digest auth for non-apache servers had a bug (still not actually
	  tested this well).

0.8-alpha (2009-05-30)
	* Changed: Renamed all exceptions! This is a compatibility break. Every
	  Exception now follows Sabre_DAV_Exception_FileNotFound convention
	  instead of Sabre_DAV_FileNotFoundException.
	* Added: Browser plugin now allows uploading and creating directories
	  straight from the browser.
	* Added: 12 more unittests
	* Fixed: Locking bug, which became prevalent on Windows Vista.
	* Fixed: Netdrive support
	* Fixed: TemporaryFileFilter filtered out too many files. Fixed some
	  of the regexes.
	* Fixed: Added README and ChangeLog to package

0.7-alpha (2009-03-29)
	* Added: System to return complex properties from PROPFIND.
	* Added: support for {DAV:}supportedlock.
	* Added: support for {DAV:}lockdiscovery.
	* Added: 6 new tests.
	* Added: New plugin system.
	* Added: Simple HTML directory plugin, for browser access.
	* Added: Server class now sends back standard pre-condition error xml
	bodies. This was new since RFC4918.
	* Added: Sabre_DAV_Tree_Aggregrate, which can 'host' multiple Tree objects
	into one.
	* Added: simple basis for HTTP REPORT method. This method is not used yet,
	but can be used by plugins to add reports.
	* Changed: ->getSize is only called for files, no longer for collections.
	r303
	* Changed: Sabre_DAV_FilterTree is now Sabre_DAV_Tree_Filter
	* Changed: Sabre_DAV_TemporaryFileFilter is now called
	Sabre_DAV_Tree_TemporaryFileFilter.
	* Changed: removed functions (get(/set)HTTPRequest(/Response)) from Server
	class, and using a public property instead.
	* Fixed: bug related to parsing proppatch and propfind requests. Didn't
	show up in most clients, but it needed fixing regardless. (r255)
	* Fixed: auth-int is now properly supported within HTTP Digest.
	* Fixed: Using application/xml for a mimetype vs. text/xml as per RFC4918
	sec 8.2.
	* Fixed: TemporaryFileFilter now lets through GET's if they actually
	exist on the backend. (r274)
	* FIxed: Some methods didn't get passed through in the FilterTree (r283).
	* Fixed: LockManager is now slightly more complex, Tree classes slightly
	less. (r287)

0.6-alpha (2009-02-16)
	* Added: Now uses streams for files, instead of strings.
	  This means it won't require to hold entire files in memory, which can be
	  an issue if you're dealing with big files. Note that this breaks
	  compatibility for put() and createFile methods.
	* Added: HTTP Digest Authentication helper class.
	* Added: Support for HTTP Range header
	* Added: Support for ETags within If: headers
	* Added: The API can now return ETags and override the default Content-Type
	* Added: starting with basic framework for unittesting, using PHPUnit.
	* Added: 49 unittests.
	* Added: Abstraction for the HTTP request.
	* Updated: Using Clark Notation for tags in properties. This means tags
	are serialized as {namespace}tagName instead of namespace#tagName
	* Fixed: HTTP_BasicAuth class now works as expected.
	* Fixed: DAV_Server uses / for a default baseUrl.
	* Fixed: Last modification date is no longer ignored in PROPFIND.
	* Fixed: PROPFIND now sends back information about the requestUri even
	  when "Depth: 1" is specified.

0.5-alpha (2009-01-14)
	* Added: Added a very simple example for implementing a mapping to PHP
	  file streams. This should allow easy implementation of for example a
	  WebDAV to FTP proxy.
	* Added: HTTP Basic Authentication helper class.
	* Added: Sabre_HTTP_Response class. This centralizes HTTP operations and
	  will be a start towards the creating of a testing framework.
	* Updated: Backwards compatibility break: all require_once() statements
	  are removed
	  from all the files. It is now recommended to use autoloading of
	  classes, or just including lib/Sabre.includes.php. This fix was made
	  to allow easier integration into applications not using this standard
	  inclusion model.
	* Updated: Better in-file documentation.
	* Updated: Sabre_DAV_Tree can now work with Sabre_DAV_LockManager.
	* Updated: Fixes a shared-lock bug.
	* Updated: Removed ?> from the bottom of each php file.
	* Updated: Split up some operations from Sabre_DAV_Server to
	  Sabre_HTTP_Response.
	* Fixed: examples are now actually included in the pear package.

0.4-alpha (2008-11-05)
	* Passes all litmus tests!
	* Added: more examples
	* Added: Custom property support
	* Added: Shared lock support
	* Added: Depth support to locks
	* Added: Locking on unmapped urls (non-existent nodes)
	* Fixed: Advertising as WebDAV class 3 support

0.3-alpha (2008-06-29)
	* Fully working in MS Windows clients.
	* Added: temporary file filter: support for smultron files.
	* Added: Phing build scripts
	* Added: PEAR package
	* Fixed: MOVE bug identified using finder.
	* Fixed: Using gzuncompress instead of gzdecode in the temporary file
	  filter. This seems more common.

0.2-alpha (2008-05-27)
	* Somewhat working in Windows clients
	* Added: Working PROPPATCH method (doesn't support custom properties yet)
	* Added: Temporary filename handling system
	* Added: Sabre_DAV_IQuota to return quota information
	* Added: PROPFIND now reads the request body and only supplies the
	  requested properties

0.1-alpha (2008-04-04)
	* First release!
	* Passes litmus: basic, http and copymove test.
	* Fully working in Finder and DavFSv2

Project started: 2007-12-13<|MERGE_RESOLUTION|>--- conflicted
+++ resolved
@@ -1,4 +1,3 @@
-<<<<<<< HEAD
 1.9.0-alpha (20??-??-??)
 	* BC Break: XML property classes now receive an extra argument in their
 	  unserialize method ($propertyMap). This allows for recursively parsing
@@ -28,11 +27,8 @@
 	* Added: If header now gets checked (with ETag) all the time. Before the
 	  dealing with the If-header was a responsibility of the Locking plugin.
 
-1.8.2-stable (????-??-??)
-=======
 1.8.2-stable (2013-01-19)
 	* The zip release ships with sabre/vobject 2.0.5.
->>>>>>> 3e0a39d8
 	* Includes changes from version 1.7.4.
 
 1.8.1-stable (2012-12-01)
