<?php

namespace Sabre\CalDAV;
use Sabre\HTTP;
use Sabre\VObject;

/**
 * This unittest is created to find out why an overwritten DAILY event has wrong DTSTART, DTEND, SUMMARY and RECURRENCEID
 *
 *
<<<<<<< HEAD
 * @copyright Copyright (C) 2007-2013 Rooftop Solutions. All rights reserved.
 * @author Evert Pot (http://www.rooftopsolutions.nl/)
=======
 * @copyright Copyright (C) 2007-2014 fruux GmbH (https://fruux.com/).
 * @author Evert Pot (http://evertpot.com/)
>>>>>>> f204a208
 * @license http://code.google.com/p/sabredav/wiki/License Modified BSD License
 */
class Issue203Test extends \Sabre\DAVServerTest {

    protected $setupCalDAV = true;

    protected $caldavCalendars = array(
        array(
            'id' => 1,
            'name' => 'Calendar',
            'principaluri' => 'principals/user1',
            'uri' => 'calendar1',
        )
    );

    protected $caldavCalendarObjects = array(
        1 => array(
            'event.ics' => array(
                'calendardata' => 'BEGIN:VCALENDAR
VERSION:2.0
BEGIN:VEVENT
UID:20120330T155305CEST-6585fBUVgV
DTSTAMP:20120330T135305Z
DTSTART;TZID=Europe/Berlin:20120326T155200
DTEND;TZID=Europe/Berlin:20120326T165200
RRULE:FREQ=DAILY;COUNT=2;INTERVAL=1
SUMMARY:original summary
TRANSP:OPAQUE
END:VEVENT
BEGIN:VEVENT
UID:20120330T155305CEST-6585fBUVgV
DTSTAMP:20120330T135352Z
DESCRIPTION:
DTSTART;TZID=Europe/Berlin:20120328T155200
DTEND;TZID=Europe/Berlin:20120328T165200
RECURRENCE-ID;TZID=Europe/Berlin:20120327T155200
SEQUENCE:1
SUMMARY:overwritten summary
TRANSP:OPAQUE
END:VEVENT
END:VCALENDAR
',
            ),
        ),
    );

    function testIssue203() {

        $request = new HTTP\Request(array(
            'REQUEST_METHOD' => 'REPORT',
            'HTTP_CONTENT_TYPE' => 'application/xml',
            'REQUEST_URI' => '/calendars/user1/calendar1',
            'HTTP_DEPTH' => '1',
        ));

        $request->setBody('<?xml version="1.0" encoding="utf-8" ?>
<C:calendar-query xmlns:D="DAV:" xmlns:C="urn:ietf:params:xml:ns:caldav">
    <D:prop>
        <C:calendar-data>
            <C:expand start="20120325T220000Z" end="20120401T215959Z"/>
        </C:calendar-data>
        <D:getetag/>
    </D:prop>
    <C:filter>
        <C:comp-filter name="VCALENDAR">
            <C:comp-filter name="VEVENT">
                <C:time-range start="20120325T220000Z" end="20120401T215959Z"/>
            </C:comp-filter>
        </C:comp-filter>
    </C:filter>
</C:calendar-query>');

        $response = $this->request($request);

        // Everts super awesome xml parser.
        $body = substr(
            $response->body,
            $start = strpos($response->body, 'BEGIN:VCALENDAR'),
            strpos($response->body, 'END:VCALENDAR') - $start + 13
        );
        $body = str_replace('&#13;','',$body);

        $vObject = VObject\Reader::read($body);

        $this->assertEquals(2, count($vObject->VEVENT));


        $expectedEvents = array(
            array(
                'DTSTART' => '20120326T135200Z',
                'DTEND'   => '20120326T145200Z',
                'SUMMARY' => 'original summary',
            ),
            array(
                'DTSTART'       => '20120328T135200Z',
                'DTEND'         => '20120328T145200Z',
                'SUMMARY'       => 'overwritten summary',
                'RECURRENCE-ID' => '20120327T135200Z',
            )
        );

        // try to match agains $expectedEvents array
        foreach ($expectedEvents as $expectedEvent) {

            $matching = false;

            foreach ($vObject->VEVENT as $vevent) {
                /** @var $vevent Sabre\VObject\Component\VEvent */

                foreach ($vevent->children as $child) {
                    /** @var $child Sabre\VObject\Property */

                    if (isset($expectedEvent[$child->name])) {
                        if ($expectedEvent[$child->name] != $child->getValue()) {
                            continue 2;
                        }
                    }
                }

                $matching = true;
                break;
            }

            $this->assertTrue($matching, 'Did not find the following event in the response: '.var_export($expectedEvent, true));
        }
    }
}<|MERGE_RESOLUTION|>--- conflicted
+++ resolved
@@ -8,13 +8,8 @@
  * This unittest is created to find out why an overwritten DAILY event has wrong DTSTART, DTEND, SUMMARY and RECURRENCEID
  *
  *
-<<<<<<< HEAD
- * @copyright Copyright (C) 2007-2013 Rooftop Solutions. All rights reserved.
- * @author Evert Pot (http://www.rooftopsolutions.nl/)
-=======
- * @copyright Copyright (C) 2007-2014 fruux GmbH (https://fruux.com/).
+ * @copyright Copyright (C) 2007-2014 Rooftop Solutions. All rights reserved.
  * @author Evert Pot (http://evertpot.com/)
->>>>>>> f204a208
  * @license http://code.google.com/p/sabredav/wiki/License Modified BSD License
  */
 class Issue203Test extends \Sabre\DAVServerTest {
