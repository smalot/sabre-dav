--- conflicted
+++ resolved
@@ -42,10 +42,6 @@
         $calendars = $backend->getCalendarsForUser('principals/user2');
 
         $elementCheck = [
-<<<<<<< HEAD
-=======
-            'id'                                                      => $returnedId,
->>>>>>> bf5363a6
             'uri'                                                     => 'somerandomid',
             '{DAV:}displayname'                                       => 'Hello!',
             '{urn:ietf:params:xml:ns:caldav}calendar-description'     => '',
@@ -210,10 +206,7 @@
                 'size'         => strlen($object),
                 'calendardata' => $object,
                 'lastmodified' => null,
-<<<<<<< HEAD
-=======
                 'calendarid'   => $returnedId,
->>>>>>> bf5363a6
             ],
             [
                 'id'           => 2,
@@ -222,10 +215,7 @@
                 'size'         => strlen($object),
                 'calendardata' => $object,
                 'lastmodified' => null,
-<<<<<<< HEAD
-=======
                 'calendarid'   => $returnedId,
->>>>>>> bf5363a6
             ],
         ];
 
@@ -506,11 +496,7 @@
         ];
 
         $this->assertEquals([
-<<<<<<< HEAD
         ], $abstract->calendarQuery([1, 1], $filters));
-=======
-        ], $abstract->calendarQuery(1, $filters));
->>>>>>> bf5363a6
 
     }
 
@@ -538,23 +524,14 @@
 
         $this->assertEquals([
             "todo",
-<<<<<<< HEAD
         ], $backend->calendarQuery([1, 1], $filters));
-=======
-        ], $backend->calendarQuery(1, $filters));
->>>>>>> bf5363a6
 
     }
     function testCalendarQueryTodoNotMatch() {
 
         $backend = new PDO($this->pdo);
-<<<<<<< HEAD
         $backend->createCalendarObject([1, 1], "todo", "BEGIN:VCALENDAR\r\nBEGIN:VTODO\r\nEND:VTODO\r\nEND:VCALENDAR\r\n");
         $backend->createCalendarObject([1, 1], "event", "BEGIN:VCALENDAR\r\nBEGIN:VEVENT\r\nDTSTART:20120101\r\nEND:VEVENT\r\nEND:VCALENDAR\r\n");
-=======
-        $backend->createCalendarObject(1, "todo", "BEGIN:VCALENDAR\r\nBEGIN:VTODO\r\nEND:VTODO\r\nEND:VCALENDAR\r\n");
-        $backend->createCalendarObject(1, "event", "BEGIN:VCALENDAR\r\nBEGIN:VEVENT\r\nDTSTART:20120101\r\nEND:VEVENT\r\nEND:VCALENDAR\r\n");
->>>>>>> bf5363a6
 
         $filters = [
             'name'         => 'VCALENDAR',
@@ -581,11 +558,7 @@
         ];
 
         $this->assertEquals([
-<<<<<<< HEAD
         ], $backend->calendarQuery([1, 1], $filters));
-=======
-        ], $backend->calendarQuery(1, $filters));
->>>>>>> bf5363a6
 
     }
 
@@ -637,11 +610,7 @@
 
         $this->assertEquals([
             "event2",
-<<<<<<< HEAD
         ], $backend->calendarQuery([1, 1], $filters));
-=======
-        ], $backend->calendarQuery(1, $filters));
->>>>>>> bf5363a6
 
     }
     function testCalendarQueryTimeRangeNoEnd() {
@@ -672,11 +641,7 @@
 
         $this->assertEquals([
             "event2",
-<<<<<<< HEAD
         ], $backend->calendarQuery([1, 1], $filters));
-=======
-        ], $backend->calendarQuery(1, $filters));
->>>>>>> bf5363a6
 
     }
 
