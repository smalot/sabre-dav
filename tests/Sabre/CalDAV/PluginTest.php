--- conflicted
+++ resolved
@@ -718,40 +718,23 @@
             '</c:filter>' .
             '</c:calendar-query>';
 
-<<<<<<< HEAD
         $request = new HTTP\Request('REPORT', '/calendars/user1/UUID-123467', [
             'Depth' => '0',
             'User-Agent' => 'MSFT-WP/8.10.14219 (gzip)',
         ]);
-=======
-        $request = HTTP\Sapi::createFromServerArray(array(
-            'REQUEST_METHOD'  => 'REPORT',
-            'REQUEST_URI'     => '/calendars/user1/UUID-123467',
-            'HTTP_USER_AGENT' => 'MSFT-WP/8.10.14219 (gzip)',
-            'HTTP_DEPTH'      => '0',
-        ));
->>>>>>> 07bef42b
-        $request->setBody($body);
-
-        $this->server->httpRequest = $request;
-        $this->server->exec();
-
-<<<<<<< HEAD
+
+        $request->setBody($body);
+
+        $this->server->httpRequest = $request;
+        $this->server->exec();
+
         $this->assertEquals(207, $this->response->status, 'Received an unexpected status. Full response body: ' . $this->response->body);
-=======
-        $this->assertEquals(207, $this->response->status,'Received an unexpected status. Full response body: ' . $this->response->body);
->>>>>>> 07bef42b
 
         $expectedIcal = TestUtil::getTestCalendarData();
         $expectedIcal = \Sabre\VObject\Reader::read($expectedIcal);
         $expectedIcal->expand(
-<<<<<<< HEAD
             new DateTime('2000-01-01 00:00:00', new DateTimeZone('UTC')),
             new DateTime('2010-12-31 23:59:59', new DateTimeZone('UTC'))
-=======
-            new \DateTime('2000-01-01 00:00:00', new \DateTimeZone('UTC')),
-            new \DateTime('2010-12-31 23:59:59', new \DateTimeZone('UTC'))
->>>>>>> 07bef42b
         );
         $expectedIcal = str_replace("\r\n", "&#xD;\n", $expectedIcal->serialize());
 
@@ -797,27 +780,15 @@
             '</c:filter>' .
             '</c:calendar-query>';
 
-<<<<<<< HEAD
         $request = new HTTP\Request('REPORT', '/calendars/user1/UUID-123467', [
             'Depth' => '0',
         ]);
-=======
-        $request = HTTP\Sapi::createFromServerArray(array(
-            'REQUEST_METHOD' => 'REPORT',
-            'REQUEST_URI'    => '/calendars/user1/UUID-123467',
-            'HTTP_DEPTH'     => '0',
-        ));
->>>>>>> 07bef42b
-        $request->setBody($body);
-
-        $this->server->httpRequest = $request;
-        $this->server->exec();
-
-<<<<<<< HEAD
+        $request->setBody($body);
+
+        $this->server->httpRequest = $request;
+        $this->server->exec();
+
         $this->assertEquals(400, $this->response->status, 'Received an unexpected status. Full response body: ' . $this->response->body);
-=======
-        $this->assertEquals(400, $this->response->status,'Received an unexpected status. Full response body: ' . $this->response->body);
->>>>>>> 07bef42b
 
     }
 
