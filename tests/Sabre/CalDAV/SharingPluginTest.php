<?php

namespace Sabre\CalDAV;

use Sabre\DAV;
use Sabre\HTTP;

class SharingPluginTest extends \Sabre\DAVServerTest {

    protected $setupCalDAV = true;
    protected $setupCalDAVSharing = true;
    protected $setupACL = true;
    protected $autoLogin = 'user1';

    function setUp() {

        $this->caldavCalendars = array(
            array(
                'principaluri' => 'principals/user1',
                'id' => 1,
                'uri' => 'cal1',
            ),
            array(
                'principaluri' => 'principals/user1',
                'id' => 2,
                'uri' => 'cal2',
                '{' . Plugin::NS_CALENDARSERVER . '}shared-url' => 'calendars/user1/cal2',
                '{http://sabredav.org/ns}owner-principal' => 'principals/user2',
                '{http://sabredav.org/ns}read-only' => 'true',
            ),
            array(
                'principaluri' => 'principals/user1',
                'id' => 3,
                'uri' => 'cal3',
            ),
        ); 

        parent::setUp();

    }

    function testSimple() {

        $this->assertInstanceOf('Sabre\\CalDAV\\SharingPlugin', $this->server->getPlugin('caldav-sharing'));

    }

    function testGetFeatures() {

        $this->assertEquals(array('calendarserver-sharing'), $this->caldavSharingPlugin->getFeatures());

    }

    function testBeforeGetShareableCalendar() {

        // Forcing the server to authenticate:
        $this->authPlugin->beforeMethod('GET','');
        $props = $this->server->getProperties('calendars/user1/cal1', array(
            '{' . Plugin::NS_CALENDARSERVER . '}invite',
            '{' . Plugin::NS_CALENDARSERVER . '}allowed-sharing-modes',
        ));

        $this->assertInstanceOf('Sabre\\CalDAV\\Property\\Invite', $props['{' . Plugin::NS_CALENDARSERVER . '}invite']);
        $this->assertInstanceOf('Sabre\\CalDAV\\Property\\AllowedSharingModes', $props['{' . Plugin::NS_CALENDARSERVER . '}allowed-sharing-modes']);

    }

    function testBeforeGetSharedCalendar() {

        $props = $this->server->getProperties('calendars/user1/cal2', array(
<<<<<<< HEAD
            '{' . Sabre_CalDAV_Plugin::NS_CALENDARSERVER . '}shared-url',
            '{' . Sabre_CalDAV_Plugin::NS_CALENDARSERVER . '}invite',
        ));

        $this->assertInstanceOf('Sabre_CalDAV_Property_Invite', $props['{' . Sabre_CalDAV_Plugin::NS_CALENDARSERVER . '}invite']);
        $this->assertInstanceOf('Sabre_DAV_Property_IHref', $props['{' . Sabre_CalDAV_Plugin::NS_CALENDARSERVER . '}shared-url']);
=======
            '{' . Plugin::NS_CALENDARSERVER . '}shared-url',
            '{' . Plugin::NS_CALENDARSERVER . '}invite',
        ));

        $this->assertInstanceOf('Sabre\\CalDAV\\Property\\Invite', $props['{' . Plugin::NS_CALENDARSERVER . '}invite']);
        $this->assertInstanceOf('Sabre\\DAV\\Property\\IHref', $props['{' . Plugin::NS_CALENDARSERVER . '}shared-url']);
>>>>>>> fc3f4b70

    }

    function testUpdateProperties() {

        $this->caldavBackend->updateShares(1,
            array(
                array(
                    'href' => 'mailto:joe@example.org',
                ),
            ),
            array()
        );
        $result = $this->server->updateProperties('calendars/user1/cal1', array(
            '{DAV:}resourcetype' => new DAV\Property\ResourceType(array('{DAV:}collection'))
        ));

        $this->assertEquals(array(
            200 => array(
                '{DAV:}resourcetype' => null,
            ),
            'href' => 'calendars/user1/cal1',
        ), $result);

        $this->assertEquals(0, count($this->caldavBackend->getShares(1)));

    }

    function testUpdatePropertiesPassThru() {

        $result = $this->server->updateProperties('calendars/user1/cal3', array(
            '{DAV:}foo' => 'bar',
        ));

        $this->assertEquals(array(
            403 => array(
                '{DAV:}foo' => null,
            ),
            'href' => 'calendars/user1/cal3',
        ), $result);

    }

    function testUnknownMethodNoPOST() {

        $request = new HTTP\Request(array(
            'REQUEST_METHOD' => 'PATCH',
            'REQUEST_URI'    => '/',
        ));

        $response = $this->request($request);

        $this->assertEquals('HTTP/1.1 501 Not Implemented', $response->status, $response->body);

    }

    function testUnknownMethodNoXML() {

        $request = new HTTP\Request(array(
            'REQUEST_METHOD' => 'POST',
            'REQUEST_URI'    => '/',
            'CONTENT_TYPE'   => 'text/plain',
        ));

        $response = $this->request($request);

        $this->assertEquals('HTTP/1.1 501 Not Implemented', $response->status, $response->body);

    }

    function testUnknownMethodNoNode() {

        $request = new HTTP\Request(array(
            'REQUEST_METHOD' => 'POST',
            'REQUEST_URI'    => '/foo',
            'CONTENT_TYPE'   => 'text/xml',
        ));

        $response = $this->request($request);

        $this->assertEquals('HTTP/1.1 501 Not Implemented', $response->status, $response->body);

    }

    function testShareRequest() {

        $request = new HTTP\Request(array(
            'REQUEST_METHOD' => 'POST',
            'REQUEST_URI'    => '/calendars/user1/cal1',
            'CONTENT_TYPE'   => 'text/xml',
        ));

        $xml = <<<RRR
<?xml version="1.0"?>
<cs:share xmlns:cs="http://calendarserver.org/ns/" xmlns:d="DAV:">
    <cs:set>
        <d:href>mailto:joe@example.org</d:href>
        <cs:common-name>Joe Shmoe</cs:common-name>
        <cs:read-write />
    </cs:set>
    <cs:remove>
        <d:href>mailto:nancy@example.org</d:href>
    </cs:remove>
</cs:share>
RRR;

        $request->setBody($xml);

        $response = $this->request($request);
        $this->assertEquals('HTTP/1.1 200 OK', $response->status, $response->body);

        $this->assertEquals(array(array(
            'href' => 'mailto:joe@example.org',
            'commonName' => 'Joe Shmoe',
            'readOnly' => false,
            'status' => SharingPlugin::STATUS_NORESPONSE,
            'summary' => '',
        )), $this->caldavBackend->getShares(1));

        // Verifying that the calendar is now marked shared.
        $props = $this->server->getProperties('calendars/user1/cal1', array('{DAV:}resourcetype'));
        $this->assertTrue(
            $props['{DAV:}resourcetype']->is('{http://calendarserver.org/ns/}shared-owner')
        );

    }

    function testShareRequestNoShareableCalendar() {

        $request = new HTTP\Request(array(
            'REQUEST_METHOD' => 'POST',
            'REQUEST_URI'    => '/calendars/user1/cal2',
            'CONTENT_TYPE'   => 'text/xml',
        ));

        $xml = '<?xml version="1.0"?>
<cs:share xmlns:cs="' . Plugin::NS_CALENDARSERVER . '" xmlns:d="DAV:">
    <cs:set>
        <d:href>mailto:joe@example.org</d:href>
        <cs:common-name>Joe Shmoe</cs:common-name>
        <cs:read-write />
    </cs:set>
    <cs:remove>
        <d:href>mailto:nancy@example.org</d:href>
    </cs:remove>
</cs:share>
';

        $request->setBody($xml);

        $response = $this->request($request);
        $this->assertEquals('HTTP/1.1 501 Not Implemented', $response->status, $response->body);

    }

    function testInviteReply() {

        $request = new HTTP\Request(array(
            'REQUEST_METHOD' => 'POST',
            'REQUEST_URI'    => '/calendars/user1',
            'CONTENT_TYPE'   => 'text/xml',
        ));

        $xml = '<?xml version="1.0"?>
<cs:invite-reply xmlns:cs="' . Plugin::NS_CALENDARSERVER . '" xmlns:d="DAV:">
    <cs:hosturl><d:href>/principals/owner</d:href></cs:hosturl>
    <cs:invite-accepted />
</cs:invite-reply>
';

        $request->setBody($xml);
        $response = $this->request($request);
        $this->assertEquals('HTTP/1.1 200 OK', $response->status, $response->body);

    }

    function testInviteBadXML() {

        $request = new HTTP\Request(array(
            'REQUEST_METHOD' => 'POST',
            'REQUEST_URI'    => '/calendars/user1',
            'CONTENT_TYPE'   => 'text/xml',
        ));

        $xml = '<?xml version="1.0"?>
<cs:invite-reply xmlns:cs="' . Plugin::NS_CALENDARSERVER . '" xmlns:d="DAV:">
</cs:invite-reply>
';
        $request->setBody($xml);
        $response = $this->request($request);
        $this->assertEquals('HTTP/1.1 400 Bad request', $response->status, $response->body);

    }

    function testInviteWrongUrl() {

        $request = new HTTP\Request(array(
            'REQUEST_METHOD' => 'POST',
            'REQUEST_URI'    => '/calendars/user1/cal1',
            'CONTENT_TYPE'   => 'text/xml',
        ));

        $xml = '<?xml version="1.0"?>
<cs:invite-reply xmlns:cs="' . Plugin::NS_CALENDARSERVER . '" xmlns:d="DAV:">
    <cs:hosturl><d:href>/principals/owner</d:href></cs:hosturl>
</cs:invite-reply>
';
        $request->setBody($xml);
        $response = $this->request($request);
        $this->assertEquals('HTTP/1.1 501 Not Implemented', $response->status, $response->body);

    }

    function testPublish() {

        $request = new HTTP\Request(array(
            'REQUEST_METHOD' => 'POST',
            'REQUEST_URI'    => '/calendars/user1/cal1',
            'CONTENT_TYPE'   => 'text/xml',
        ));

        $xml = '<?xml version="1.0"?>
<cs:publish-calendar xmlns:cs="' . Plugin::NS_CALENDARSERVER . '" xmlns:d="DAV:" />
';

        $request->setBody($xml);

        $response = $this->request($request);
        $this->assertEquals('HTTP/1.1 202 Accepted', $response->status, $response->body);

    }

    function testUnpublish() {

        $request = new HTTP\Request(array(
            'REQUEST_METHOD' => 'POST',
            'REQUEST_URI'    => '/calendars/user1/cal1',
            'CONTENT_TYPE'   => 'text/xml',
        ));

        $xml = '<?xml version="1.0"?>
<cs:unpublish-calendar xmlns:cs="' . Plugin::NS_CALENDARSERVER . '" xmlns:d="DAV:" />
';

        $request->setBody($xml);

        $response = $this->request($request);
        $this->assertEquals('HTTP/1.1 200 OK', $response->status, $response->body);

    }

    function testPublishWrongUrl() {

        $request = new HTTP\Request(array(
            'REQUEST_METHOD' => 'POST',
            'REQUEST_URI'    => '/calendars/user1/cal2',
            'CONTENT_TYPE'   => 'text/xml',
        ));

        $xml = '<?xml version="1.0"?>
<cs:publish-calendar xmlns:cs="' . Plugin::NS_CALENDARSERVER . '" xmlns:d="DAV:" />
';

        $request->setBody($xml);

        $response = $this->request($request);
        $this->assertEquals('HTTP/1.1 501 Not Implemented', $response->status, $response->body);

    }

    function testUnpublishWrongUrl() {

        $request = new HTTP\Request(array(
            'REQUEST_METHOD' => 'POST',
            'REQUEST_URI'    => '/calendars/user1/cal2',
            'CONTENT_TYPE'   => 'text/xml',
        ));

        $xml = '<?xml version="1.0"?>
<cs:unpublish-calendar xmlns:cs="' . Plugin::NS_CALENDARSERVER . '" xmlns:d="DAV:" />
';

        $request->setBody($xml);

        $response = $this->request($request);
        $this->assertEquals('HTTP/1.1 501 Not Implemented', $response->status, $response->body);

    }

    function testUnknownXmlDoc() {

        $request = new HTTP\Request(array(
            'REQUEST_METHOD' => 'POST',
            'REQUEST_URI'    => '/calendars/user1/cal2',
            'CONTENT_TYPE'   => 'text/xml',
        ));

        $xml = '<?xml version="1.0"?>
<cs:foo-bar xmlns:cs="' . Plugin::NS_CALENDARSERVER . '" xmlns:d="DAV:" />';

        $request->setBody($xml);

        $response = $this->request($request);
        $this->assertEquals('HTTP/1.1 501 Not Implemented', $response->status, $response->body);

    }
}<|MERGE_RESOLUTION|>--- conflicted
+++ resolved
@@ -68,21 +68,12 @@
     function testBeforeGetSharedCalendar() {
 
         $props = $this->server->getProperties('calendars/user1/cal2', array(
-<<<<<<< HEAD
-            '{' . Sabre_CalDAV_Plugin::NS_CALENDARSERVER . '}shared-url',
-            '{' . Sabre_CalDAV_Plugin::NS_CALENDARSERVER . '}invite',
-        ));
-
-        $this->assertInstanceOf('Sabre_CalDAV_Property_Invite', $props['{' . Sabre_CalDAV_Plugin::NS_CALENDARSERVER . '}invite']);
-        $this->assertInstanceOf('Sabre_DAV_Property_IHref', $props['{' . Sabre_CalDAV_Plugin::NS_CALENDARSERVER . '}shared-url']);
-=======
             '{' . Plugin::NS_CALENDARSERVER . '}shared-url',
             '{' . Plugin::NS_CALENDARSERVER . '}invite',
         ));
 
         $this->assertInstanceOf('Sabre\\CalDAV\\Property\\Invite', $props['{' . Plugin::NS_CALENDARSERVER . '}invite']);
         $this->assertInstanceOf('Sabre\\DAV\\Property\\IHref', $props['{' . Plugin::NS_CALENDARSERVER . '}shared-url']);
->>>>>>> fc3f4b70
 
     }
 
