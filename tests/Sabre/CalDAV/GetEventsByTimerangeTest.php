--- conflicted
+++ resolved
@@ -65,13 +65,8 @@
     <C:filter>
         <C:comp-filter name="VCALENDAR">
             <C:comp-filter name="VEVENT">
-<<<<<<< HEAD
-                <C:time-range start="20120226T230000Z" end="20120228T225959Z"/>
-           </C:comp-filter>
-=======
                 <C:time-range start="20120226T220000Z" end="20120228T225959Z"/>
             </C:comp-filter>
->>>>>>> ea844738
         </C:comp-filter>
     </C:filter>
 </C:calendar-query>');
