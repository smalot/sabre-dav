<?php

namespace Sabre\CalDAV;

use Sabre\DAVACL;

require_once 'Sabre/CalDAV/TestUtil.php';
require_once 'Sabre/DAVACL/MockPrincipalBackend.php';

/**
 * @covers Sabre\CalDAV\UserCalendars
 */
class UserCalendarsSharedCalendarsTest extends \PHPUnit_Framework_TestCase {

    protected $backend;

    function getInstance() {

        $calendars = array(
            array(
                'id' => 1,
                'principaluri' => 'principals/user1',
            ),
            array(
                'id' => 2,
                '{http://calendarserver.org/ns/}shared-url' => 'calendars/owner/cal1',
                '{http://sabredav.org/ns}owner-principal' => 'principal/owner',
                '{http://sabredav.org/ns}read-only' => false,
                'principaluri' => 'principals/user1',
            ),
        );

        $this->backend = new Backend\Mock(
            $calendars,
            array(),
            array()
        );

<<<<<<< HEAD
        $pBackend = new DAVACL\MockPrincipalBackend();
        return new UserCalendars($pBackend, $this->backend, 'principals/user1');
=======
        return new Sabre_CalDAV_UserCalendars($this->backend, array(
            'uri' => 'principals/user1'
        ));
>>>>>>> a0ca64cd

    }

    function testSimple() {

        $instance = $this->getInstance();
        $this->assertEquals('user1', $instance->getName());

    }

    function testGetChildren() {

        $instance = $this->getInstance();
        $children = $instance->getChildren();
        $this->assertEquals(4, count($children));

        // Testing if we got all the objects back.
        $hasShareable = false;
        $hasShared = false;
        $hasOutbox = false;
        $hasNotifications = false;
        
        foreach($children as $child) {

            if ($child instanceof IShareableCalendar) {
                $hasShareable = true;
            }
            if ($child instanceof ISharedCalendar) {
                $hasShared = true;
            }
            if ($child instanceof Schedule\IOutbox) {
                $hasOutbox = true;
            }
            if ($child instanceof Notifications\ICollection) {
                $hasNotifications = true;
            }

        }
        if (!$hasShareable) $this->fail('Missing node!');
        if (!$hasShared) $this->fail('Missing node!');
        if (!$hasOutbox) $this->fail('Missing node!');
        if (!$hasNotifications) $this->fail('Missing node!'); 

    }
    
    function testShareReply() {

        $instance = $this->getInstance();
        $instance->shareReply('uri', SharingPlugin::STATUS_DECLINED, 'curi', '1');

    }

}<|MERGE_RESOLUTION|>--- conflicted
+++ resolved
@@ -36,14 +36,9 @@
             array()
         );
 
-<<<<<<< HEAD
-        $pBackend = new DAVACL\MockPrincipalBackend();
-        return new UserCalendars($pBackend, $this->backend, 'principals/user1');
-=======
-        return new Sabre_CalDAV_UserCalendars($this->backend, array(
+        return new UserCalendars($this->backend, array(
             'uri' => 'principals/user1'
         ));
->>>>>>> a0ca64cd
 
     }
 
