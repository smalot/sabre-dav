<?php

namespace Sabre\CalDAV;

use Sabre\DAVACL;

class ShareableCalendarTest extends \PHPUnit_Framework_TestCase {

    protected $backend;
    protected $instance;

    function setUp() {

        $props = array(
            'id' => 1,
        );

        $this->backend = new Backend\Mock(
            array($props),
            array(),
            array()
        );
        $this->backend->updateShares(1, array(
            array(
                'href' => 'mailto:removeme@example.org',
                'commonName' => 'To be removed',
                'readOnly' => true,
            ),
        ), array());

<<<<<<< HEAD
        $pBackend = new DAVACL\MockPrincipalBackend();

        $this->instance = new ShareableCalendar($pBackend, $this->backend, $props); 
=======
        $this->instance = new Sabre_CalDAV_ShareableCalendar($this->backend, $props);
>>>>>>> a0ca64cd

    }

    function testUpdateShares() {

        $this->instance->updateShares(array(
            array(
                'href' => 'mailto:test@example.org',
                'commonName' => 'Foo Bar',
                'summary' => 'Booh',
                'readOnly' => false,
            ),
        ), array('mailto:removeme@example.org'));

        $this->assertEquals(array(array(
            'href' => 'mailto:test@example.org',
            'commonName' => 'Foo Bar',
            'summary' => 'Booh',
            'readOnly' => false,
            'status' => SharingPlugin::STATUS_NORESPONSE,
        )), $this->instance->getShares());

    }

    function testPublish() {

        $this->instance->setPublishStatus(true);
        $this->instance->setPublishStatus(false);

    }
}<|MERGE_RESOLUTION|>--- conflicted
+++ resolved
@@ -28,13 +28,7 @@
             ),
         ), array());
 
-<<<<<<< HEAD
-        $pBackend = new DAVACL\MockPrincipalBackend();
-
-        $this->instance = new ShareableCalendar($pBackend, $this->backend, $props); 
-=======
-        $this->instance = new Sabre_CalDAV_ShareableCalendar($this->backend, $props);
->>>>>>> a0ca64cd
+        $this->instance = new ShareableCalendar($this->backend, $props);
 
     }
 
