--- conflicted
+++ resolved
@@ -38,31 +38,19 @@
         return array(
 
             array(
-<<<<<<< HEAD
-                new SystemStatus('foo'),
-=======
-                new Sabre_CalDAV_Notifications_Notification_SystemStatus('foo','"1"'),
->>>>>>> c0857259
+                new SystemStatus('foo', '"1"'),
                 '<?xml version="1.0" encoding="UTF-8"?>' . "\n" . '<cs:root xmlns:cs="http://calendarserver.org/ns/"><cs:systemstatus type="high"/></cs:root>' . "\n",
                 '<?xml version="1.0" encoding="UTF-8"?>' . "\n" . '<cs:root xmlns:cs="http://calendarserver.org/ns/"><cs:systemstatus type="high"/></cs:root>' . "\n",
             ),
 
             array(
-<<<<<<< HEAD
-                new SystemStatus('foo', SystemStatus::TYPE_MEDIUM,'bar'),
-=======
-                new Sabre_CalDAV_Notifications_Notification_SystemStatus('foo','"1"', Sabre_CalDAV_Notifications_Notification_SystemStatus::TYPE_MEDIUM,'bar'),
->>>>>>> c0857259
+                new SystemStatus('foo', '"1"', SystemStatus::TYPE_MEDIUM,'bar'),
                 '<?xml version="1.0" encoding="UTF-8"?>' . "\n" . '<cs:root xmlns:cs="http://calendarserver.org/ns/"><cs:systemstatus type="medium"/></cs:root>' . "\n",
                 '<?xml version="1.0" encoding="UTF-8"?>' . "\n" . '<cs:root xmlns:cs="http://calendarserver.org/ns/"><cs:systemstatus type="medium"><cs:description>bar</cs:description></cs:systemstatus></cs:root>' . "\n",
             ),
 
             array(
-<<<<<<< HEAD
-                new SystemStatus('foo', SystemStatus::TYPE_LOW,null,'http://example.org/'),
-=======
-                new Sabre_CalDAV_Notifications_Notification_SystemStatus('foo','"1"', Sabre_CalDAV_Notifications_Notification_SystemStatus::TYPE_LOW,null,'http://example.org/'),
->>>>>>> c0857259
+                new SystemStatus('foo', '"1"', SystemStatus::TYPE_LOW,null,'http://example.org/'),
                 '<?xml version="1.0" encoding="UTF-8"?>' . "\n" . '<cs:root xmlns:cs="http://calendarserver.org/ns/"><cs:systemstatus type="low"/></cs:root>' . "\n",
                 '<?xml version="1.0" encoding="UTF-8"?>' . "\n" . '<cs:root xmlns:cs="http://calendarserver.org/ns/"><cs:systemstatus type="low"><d:href>http://example.org/</d:href></cs:systemstatus></cs:root>' . "\n",
             )
