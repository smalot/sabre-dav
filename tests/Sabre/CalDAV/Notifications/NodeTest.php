<?php

namespace Sabre\CalDAV\Notifications;

use Sabre\CalDAV;

class NodeTest extends \PHPUnit_Framework_TestCase {

    protected $systemStatus;
    protected $caldavBackend;

    function getInstance() {

        $principalUri = 'principals/user1';

<<<<<<< HEAD
        $systemStatus = new Notification\SystemStatus(1);

        $caldavBackend = new CalDAV\Backend\Mock(array(),array(), array(
=======
        $this->systemStatus = new Sabre_CalDAV_Notifications_Notification_SystemStatus(1,'"1"');

        $this->caldavBackend = new Sabre_CalDAV_Backend_Mock(array(),array(), array(
>>>>>>> c0857259
            'principals/user1' => array(
                $this->systemStatus
            )
        )); 

        $node = new Sabre_CalDAV_Notifications_Node($this->caldavBackend, 'principals/user1', $this->systemStatus);
        return $node;

    }

    function testGetId() {

        $node = $this->getInstance();
        $this->assertEquals($this->systemStatus->getId() . '.xml', $node->getName());

    }

    function testGetEtag() {

        $node = $this->getInstance();
        $this->assertEquals('"1"', $node->getETag());

    }

    function testGetNotificationType() {

        $node = $this->getInstance();
        $this->assertEquals($this->systemStatus, $node->getNotificationType());

    }

    function testDelete() {

        $node = $this->getInstance();
        $node->delete();
        $this->assertEquals(array(), $this->caldavBackend->getNotificationsForPrincipal('principals/user1'));

    }

    function testGetGroup() {

<<<<<<< HEAD
        $node = new Node($caldavBackend, $systemStatus);
        $this->assertEquals($systemStatus->getId(), $node->getName());
=======
        $node = $this->getInstance();
        $this->assertNull($node->getGroup());
>>>>>>> c0857259

    }

    function testGetACL() {

        $node = $this->getInstance();
        $expected = array(
            array(
                'privilege' => '{DAV:}read',
                'principal' => 'principals/user1',
                'protected' => true,
            ),
            array(
                'privilege' => '{DAV:}write',
                'principal' => 'principals/user1',
                'protected' => true,
            ),
        );

        $this->assertEquals($expected, $node->getACL());

    }

    /**
     * @expectedException Sabre_DAV_Exception_NotImplemented
     */
    function testSetACL() {

        $node = $this->getInstance();
        $node->setACL(array());

    }

    function testGetSupportedPrivilegeSet() {

        $node = $this->getInstance();
        $this->assertNull($node->getSupportedPrivilegeSet());

    }
}<|MERGE_RESOLUTION|>--- conflicted
+++ resolved
@@ -13,21 +13,15 @@
 
         $principalUri = 'principals/user1';
 
-<<<<<<< HEAD
-        $systemStatus = new Notification\SystemStatus(1);
+        $this->systemStatus = new Notification\SystemStatus(1,'"1"');
 
-        $caldavBackend = new CalDAV\Backend\Mock(array(),array(), array(
-=======
-        $this->systemStatus = new Sabre_CalDAV_Notifications_Notification_SystemStatus(1,'"1"');
-
-        $this->caldavBackend = new Sabre_CalDAV_Backend_Mock(array(),array(), array(
->>>>>>> c0857259
+        $this->caldavBackend = new CalDAV\Backend\Mock(array(),array(), array(
             'principals/user1' => array(
                 $this->systemStatus
             )
         )); 
 
-        $node = new Sabre_CalDAV_Notifications_Node($this->caldavBackend, 'principals/user1', $this->systemStatus);
+        $node = new Node($this->caldavBackend, 'principals/user1', $this->systemStatus);
         return $node;
 
     }
@@ -63,13 +57,8 @@
 
     function testGetGroup() {
 
-<<<<<<< HEAD
-        $node = new Node($caldavBackend, $systemStatus);
-        $this->assertEquals($systemStatus->getId(), $node->getName());
-=======
         $node = $this->getInstance();
         $this->assertNull($node->getGroup());
->>>>>>> c0857259
 
     }
 
@@ -94,7 +83,7 @@
     }
 
     /**
-     * @expectedException Sabre_DAV_Exception_NotImplemented
+     * @expectedException Sabre\DAV\Exception\NotImplemented
      */
     function testSetACL() {
 
