--- conflicted
+++ resolved
@@ -14,39 +14,25 @@
 
         $this->principalUri = 'principals/user1';
 
-<<<<<<< HEAD
-        $systemStatus = new Notification\SystemStatus(1);
+        $this->notification = new Notification\SystemStatus(1,'"1"');
 
-        $caldavBackend = new CalDAV\Backend\Mock(array(),array(), array(
-=======
-        $this->notification = new Sabre_CalDAV_Notifications_Notification_SystemStatus(1,'"1"');
-
-        $this->caldavBackend = new Sabre_CalDAV_Backend_Mock(array(),array(), array(
->>>>>>> c0857259
+        $this->caldavBackend = new CalDAV\Backend\Mock(array(),array(), array(
             'principals/user1' => array(
                 $this->notification
             )
         )); 
 
-        return new Sabre_CalDAV_Notifications_Collection($this->caldavBackend, $this->principalUri);
+        return new Collection($this->caldavBackend, $this->principalUri);
 
     }
 
-<<<<<<< HEAD
-        $col = new Collection($caldavBackend, $principalUri);
-        $this->assertEquals('notifications', $col->getName());
-
-        $this->assertEquals(array(
-            new Node($caldavBackend, $systemStatus)
-=======
     function testGetChildren() {
 
         $col = $this->getInstance();
         $this->assertEquals('notifications', $col->getName());
 
         $this->assertEquals(array(
-            new Sabre_CalDAV_Notifications_Node($this->caldavBackend, $this->principalUri, $this->notification)
->>>>>>> c0857259
+            new Node($this->caldavBackend, $this->principalUri, $this->notification)
         ), $col->getChildren()); 
 
     }
@@ -86,7 +72,7 @@
     }
 
     /**
-     * @expectedException Sabre_DAV_Exception_NotImplemented
+     * @expectedException Sabre\DAV\Exception\NotImplemented
      */
     function testSetACL() {
 
