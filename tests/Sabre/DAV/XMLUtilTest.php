--- conflicted
+++ resolved
@@ -30,13 +30,8 @@
 
     function testToClarkNotationDAVNamespace() {
 
-<<<<<<< HEAD
-        $dom = new \DOMDocument();
-        $dom->loadXML('<?xml version="1.0"?><s:test1 xmlns:s="DAV:">Testdoc</s:test1>');
-=======
-        $dom = new DOMDocument();
+        $dom = new \DOMDocument();
         $dom->loadXML('<?xml version="1.0"?><s:test1 xmlns:s="urn:DAV">Testdoc</s:test1>');
->>>>>>> 9cadeea2
 
         $this->assertEquals(
             '{DAV:}test1',
@@ -47,13 +42,8 @@
 
     function testToClarkNotationNoElem() {
 
-<<<<<<< HEAD
-        $dom = new \DOMDocument();
-        $dom->loadXML('<?xml version="1.0"?><s:test1 xmlns:s="DAV:">Testdoc</s:test1>');
-=======
-        $dom = new DOMDocument();
+        $dom = new \DOMDocument();
         $dom->loadXML('<?xml version="1.0"?><s:test1 xmlns:s="urn:DAV">Testdoc</s:test1>');
->>>>>>> 9cadeea2
 
         $this->assertNull(
             XMLUtil::toClarkNotation($dom->firstChild->firstChild)
@@ -66,7 +56,7 @@
         $xml='<?xml version="1.0"?><document xmlns="DAV:">blablabla</document>';
         $this->assertEquals(
             '<?xml version="1.0"?><document xmlns="urn:DAV">blablabla</document>',
-            Sabre_DAV_XMLUtil::convertDAVNamespace($xml)
+            XMLUtil::convertDAVNamespace($xml)
         );
 
     }
@@ -76,7 +66,7 @@
         $xml='<?xml version="1.0"?><s:document xmlns:s="DAV:">blablabla</s:document>';
         $this->assertEquals(
             '<?xml version="1.0"?><s:document xmlns:s="urn:DAV">blablabla</s:document>',
-            Sabre_DAV_XMLUtil::convertDAVNamespace($xml)
+            XMLUtil::convertDAVNamespace($xml)
         );
 
     }
@@ -86,7 +76,7 @@
         $xml='<?xml version="1.0"?><s:document xmlns="http://bla" xmlns:s="DAV:" xmlns:z="http://othernamespace">blablabla</s:document>';
         $this->assertEquals(
             '<?xml version="1.0"?><s:document xmlns="http://bla" xmlns:s="urn:DAV" xmlns:z="http://othernamespace">blablabla</s:document>',
-            Sabre_DAV_XMLUtil::convertDAVNamespace($xml)
+            XMLUtil::convertDAVNamespace($xml)
         );
 
     }
@@ -96,7 +86,7 @@
         $xml='<?xml version="1.0"?><document xmlns=\'DAV:\'>blablabla</document>';
         $this->assertEquals(
             '<?xml version="1.0"?><document xmlns=\'urn:DAV\'>blablabla</document>',
-            Sabre_DAV_XMLUtil::convertDAVNamespace($xml)
+            XMLUtil::convertDAVNamespace($xml)
         );
 
     }
@@ -106,7 +96,7 @@
         $xml='<?xml version="1.0"?><document xmlns=\'DAV:" xmlns="Another attribute\'>blablabla</document>';
         $this->assertEquals(
             $xml,
-            Sabre_DAV_XMLUtil::convertDAVNamespace($xml)
+            XMLUtil::convertDAVNamespace($xml)
         );
 
     }
@@ -133,12 +123,8 @@
     }
 
     /**
-<<<<<<< HEAD
      * @expectedException Sabre\DAV\Exception\BadRequest
-=======
      * @depends testConvertDAVNamespace
-     * @expectedException Sabre_DAV_Exception_BadRequest
->>>>>>> 9cadeea2
      */
     function testLoadDOMDocumentInvalid() {
 
