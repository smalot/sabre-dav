--- conflicted
+++ resolved
@@ -175,107 +175,6 @@
 
     }
 
-<<<<<<< HEAD
-    function testPut() {
-
-        $serverVars = array(
-            'REQUEST_URI'    => '/testput.txt',
-            'REQUEST_METHOD' => 'PUT',
-        );
-
-        $request = new HTTP\Request($serverVars);
-        $request->setBody('Testing new file');
-        $this->server->httpRequest = ($request);
-        $this->server->exec();
-
-        $this->assertEquals('', $this->response->body);
-        $this->assertEquals('HTTP/1.1 201 Created',$this->response->status);
-        $this->assertEquals(array(
-            "Content-Length" => "0",
-        ), $this->response->headers);
-
-        $this->assertEquals('Testing new file',file_get_contents($this->tempDir . '/testput.txt'));
-
-    }
-
-    function testPutAlreadyExists() {
-
-        $serverVars = array(
-            'REQUEST_URI'    => '/test.txt',
-            'REQUEST_METHOD' => 'PUT',
-            'HTTP_IF_NONE_MATCH' => '*',
-        );
-
-        $request = new HTTP\Request($serverVars);
-        $request->setBody('Testing new file');
-        $this->server->httpRequest = ($request);
-        $this->server->exec();
-
-        $this->assertEquals(array(
-            'Content-Type' => 'application/xml; charset=utf-8',
-        ),$this->response->headers);
-
-        $this->assertEquals('HTTP/1.1 412 Precondition failed',$this->response->status);
-        $this->assertNotEquals('Testing new file',file_get_contents($this->tempDir . '/test.txt'));
-
-    }
-
-    function testPutUpdate() {
-
-        $serverVars = array(
-            'REQUEST_URI'    => '/test.txt',
-            'REQUEST_METHOD' => 'PUT',
-        );
-
-        $request = new HTTP\Request($serverVars);
-        $request->setBody('Testing updated file');
-        $this->server->httpRequest = ($request);
-        $this->server->exec();
-
-        $this->assertEquals('0', $this->response->headers['Content-Length']);
-
-        $this->assertEquals('HTTP/1.1 204 No Content',$this->response->status);
-        $this->assertEquals('', $this->response->body);
-        $this->assertEquals('Testing updated file',file_get_contents($this->tempDir . '/test.txt'));
-
-    }
-
-    function testPutNoParentCollection() {
-
-        $serverVars = array(
-            'REQUEST_URI'    => '/test.txt/item.txt',
-            'REQUEST_METHOD' => 'PUT',
-        );
-
-        $request = new HTTP\Request($serverVars);
-        $request->setBody('Testing updated file');
-        $this->server->httpRequest = ($request);
-        $this->server->exec();
-
-        $this->assertEquals('HTTP/1.1 409 Conflict',$this->response->status);
-
-    }
-
-    function testPutContentRange() {
-
-        $serverVars = array(
-            'REQUEST_URI'    => '/testput.txt',
-            'REQUEST_METHOD' => 'PUT',
-            'HTTP_CONTENT_RANGE' => 'bytes/100-200',
-        );
-
-        $request = new HTTP\Request($serverVars);
-        $request->setBody('Testing new file');
-        $this->server->httpRequest = ($request);
-        $this->server->exec();
-
-        $this->assertEquals('HTTP/1.1 501 Not Implemented',$this->response->status);
-
-    }
-
-
-=======
->>>>>>> 472b358c
     function testDelete() {
 
         $serverVars = array(
