--- conflicted
+++ resolved
@@ -176,53 +176,6 @@
 
     }
 
-<<<<<<< HEAD
-    function testDelete() {
-
-        $serverVars = array(
-            'REQUEST_URI'    => '/test.txt',
-            'REQUEST_METHOD' => 'DELETE',
-        );
-
-        $request = HTTP\Sapi::createFromServerArray($serverVars);
-        $this->server->httpRequest = ($request);
-        $this->server->exec();
-
-        $this->assertEquals(array(
-            'Content-Length' => '0',
-        ),$this->response->headers);
-
-        $this->assertEquals(204, $this->response->status);
-        $this->assertEquals('', $this->response->body);
-        $this->assertFalse(file_exists($this->tempDir . '/test.txt'));
-
-    }
-
-    function testDeleteDirectory() {
-
-        $serverVars = array(
-            'REQUEST_URI'    => '/testcol',
-            'REQUEST_METHOD' => 'DELETE',
-        );
-
-        mkdir($this->tempDir.'/testcol');
-        file_put_contents($this->tempDir.'/testcol/test.txt','Hi! I\'m a file with a short lifespan');
-
-        $request = HTTP\Sapi::createFromServerArray($serverVars);
-        $this->server->httpRequest = ($request);
-        $this->server->exec();
-
-        $this->assertEquals(array(
-            'Content-Length' => '0',
-        ),$this->response->headers);
-        $this->assertEquals(204, $this->response->status);
-        $this->assertEquals('', $this->response->body);
-        $this->assertFalse(file_exists($this->tempDir . '/col'));
-
-    }
-
-=======
->>>>>>> d4a6faac
     function testOptions() {
 
         $serverVars = array(
