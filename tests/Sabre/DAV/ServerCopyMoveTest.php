--- conflicted
+++ resolved
@@ -90,77 +90,6 @@
 
     }
 
-<<<<<<< HEAD
-    function testMoveToSelf() {
-
-        $serverVars = array(
-            'REQUEST_URI'    => '/test.txt',
-            'REQUEST_METHOD' => 'MOVE',
-            'HTTP_DESTINATION' => '/test.txt',
-        );
-
-        $request = HTTP\Sapi::createFromServerArray($serverVars);
-        $this->server->httpRequest = ($request);
-        $this->server->exec();
-
-        $this->assertEquals(403, $this->response->status, 'Received an incorrect HTTP status. Full body inspection: ' . $this->response->body);
-        $this->assertEquals('Test contents', file_get_contents(SABRE_TEMPDIR. '/test.txt'));
-
-    }
-
-    function testMoveOverWrite() {
-
-        $serverVars = array(
-            'REQUEST_URI'    => '/test.txt',
-            'REQUEST_METHOD' => 'MOVE',
-            'HTTP_DESTINATION' => '/test2.txt',
-        );
-
-        $request = HTTP\Sapi::createFromServerArray($serverVars);
-        $this->server->httpRequest = ($request);
-        $this->server->exec();
-
-        $this->assertEquals(array(
-                'X-Sabre-Version' => [Version::VERSION],
-                'Content-Length' => [0],
-            ),
-            $this->response->getHeaders()
-         );
-
-        $this->assertEquals(204, $this->response->status);
-        $this->assertEquals('Test contents', file_get_contents(SABRE_TEMPDIR . '/test2.txt'));
-        $this->assertFalse(file_exists(SABRE_TEMPDIR . '/test.txt'), 'The sourcefile test.txt should no longer exist at this point');
-
-    }
-
-    function testBlockedOverWrite() {
-
-        $serverVars = array(
-            'REQUEST_URI'      => '/test.txt',
-            'REQUEST_METHOD'   => 'COPY',
-            'HTTP_DESTINATION' => '/test2.txt',
-            'HTTP_OVERWRITE'   => 'F',
-        );
-
-        $request = HTTP\Sapi::createFromServerArray($serverVars);
-        $this->server->httpRequest = ($request);
-        $this->server->exec();
-
-        $this->assertEquals(array(
-                'X-Sabre-Version' => [Version::VERSION],
-                'Content-Type' => ['application/xml; charset=utf-8'],
-            ),
-            $this->response->getHeaders()
-         );
-
-        $this->assertEquals(412, $this->response->status);
-        $this->assertEquals('Test contents2', file_get_contents(SABRE_TEMPDIR . '/test2.txt'));
-
-
-    }
-
-=======
->>>>>>> 3f3ef57c
     function testNonExistantParent() {
 
         $serverVars = array(
