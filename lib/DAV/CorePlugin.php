<?php

namespace Sabre\DAV;

use
    Sabre\HTTP\RequestInterface,
    Sabre\HTTP\ResponseInterface;

/**
 * The core plugin provides all the basic features for a WebDAV server.
 *
 * @copyright Copyright (C) 2007-2014 fruux GmbH. All rights reserved.
 * @author Evert Pot (http://evertpot.com/)
 * @license http://sabre.io/license/ Modified BSD License
 */
class CorePlugin extends ServerPlugin {

    /**
     * Reference to server object.
     *
     * @var Server
     */
    protected $server;

    /**
     * Sets up the plugin
     *
     * @param Server $server
     * @return void
     */
    function initialize(Server $server) {

        $this->server = $server;
        $server->on('method:GET',       [$this, 'httpGet']);
        $server->on('method:OPTIONS',   [$this, 'httpOptions']);
        $server->on('method:HEAD',      [$this, 'httpHead']);
        $server->on('method:DELETE',    [$this, 'httpDelete']);
        $server->on('method:PROPFIND',  [$this, 'httpPropfind']);
        $server->on('method:PROPPATCH', [$this, 'httpProppatch']);
        $server->on('method:PUT',       [$this, 'httpPut']);
        $server->on('method:MKCOL',     [$this, 'httpMkcol']);
        $server->on('method:MOVE',      [$this, 'httpMove']);
        $server->on('method:COPY',      [$this, 'httpCopy']);
        $server->on('method:REPORT',    [$this, 'httpReport']);

<<<<<<< HEAD
        $server->on('propPatch',        [$this, 'propPatchProtectedPropertyCheck'], 90);
        $server->on('propPatch',        [$this, 'propPatchNodeUpdate'], 200);
        $server->on('propFind',         [$this, 'propFind']);
        $server->on('propFind',         [$this, 'propFindNode'], 120);
=======
        $server->on('propPatch', [$this, 'propPatchProtectedPropertyCheck'], 90);
        $server->on('propPatch', [$this, 'propPatchNodeUpdate'], 200);
        $server->on('propFind',  [$this, 'propFind']);
        $server->on('propFind',  [$this, 'propFindNode'], 120);
        $server->on('propFind',  [$this, 'propFindLate'], 200);
>>>>>>> b9afacaa

    }

    /**
     * Returns a plugin name.
     *
     * Using this name other plugins will be able to access other plugins
     * using DAV\Server::getPlugin
     *
     * @return string
     */
    function getPluginName() {

        return 'core';

    }

    /**
     * This is the default implementation for the GET method.
     *
     * @param RequestInterface $request
     * @param ResponseInterface $response
     * @return bool
     */
    function httpGet(RequestInterface $request, ResponseInterface $response) {

        $path = $request->getPath();
        $node = $this->server->tree->getNodeForPath($path,0);

        if (!$node instanceof IFile) return;

        $body = $node->get();

        // Converting string into stream, if needed.
        if (is_string($body)) {
            $stream = fopen('php://temp','r+');
            fwrite($stream,$body);
            rewind($stream);
            $body = $stream;
        }

        /*
         * TODO: getetag, getlastmodified, getsize should also be used using
         * this method
         */
        $httpHeaders = $this->server->getHTTPHeaders($path);

        /* ContentType needs to get a default, because many webservers will otherwise
         * default to text/html, and we don't want this for security reasons.
         */
        if (!isset($httpHeaders['Content-Type'])) {
            $httpHeaders['Content-Type'] = 'application/octet-stream';
        }


        if (isset($httpHeaders['Content-Length'])) {

            $nodeSize = $httpHeaders['Content-Length'];

            // Need to unset Content-Length, because we'll handle that during figuring out the range
            unset($httpHeaders['Content-Length']);

        } else {
            $nodeSize = null;
        }

        $response->addHeaders($httpHeaders);

        $range = $this->server->getHTTPRange();
        $ifRange = $request->getHeader('If-Range');
        $ignoreRangeHeader = false;

        // If ifRange is set, and range is specified, we first need to check
        // the precondition.
        if ($nodeSize && $range && $ifRange) {

            // if IfRange is parsable as a date we'll treat it as a DateTime
            // otherwise, we must treat it as an etag.
            try {
                $ifRangeDate = new \DateTime($ifRange);

                // It's a date. We must check if the entity is modified since
                // the specified date.
                if (!isset($httpHeaders['Last-Modified'])) $ignoreRangeHeader = true;
                else {
                    $modified = new \DateTime($httpHeaders['Last-Modified']);
                    if($modified > $ifRangeDate) $ignoreRangeHeader = true;
                }

            } catch (\Exception $e) {

                // It's an entity. We can do a simple comparison.
                if (!isset($httpHeaders['ETag'])) $ignoreRangeHeader = true;
                elseif ($httpHeaders['ETag']!==$ifRange) $ignoreRangeHeader = true;
            }
        }

        // We're only going to support HTTP ranges if the backend provided a filesize
        if (!$ignoreRangeHeader && $nodeSize && $range) {

            // Determining the exact byte offsets
            if (!is_null($range[0])) {

                $start = $range[0];
                $end = $range[1] ? $range[1] : $nodeSize - 1;
                if($start >= $nodeSize)
                    throw new Exception\RequestedRangeNotSatisfiable('The start offset (' . $range[0] . ') exceeded the size of the entity (' . $nodeSize . ')');

                if($end < $start) throw new Exception\RequestedRangeNotSatisfiable('The end offset (' . $range[1] . ') is lower than the start offset (' . $range[0] . ')');
                if($end >= $nodeSize) $end = $nodeSize - 1;

            } else {

                $start = $nodeSize - $range[1];
                $end  = $nodeSize - 1;

                if ($start<0) $start = 0;

            }

            // New read/write stream
            $newStream = fopen('php://temp','r+');

            // fseek will return 0 only if $streem is seekable (and -1 otherwise)
            // for a seekable $body stream we set the pointer write before copying it
            // for a non-seekable $body stream we set the pointer on the copy
            if ((fseek($body, $start, SEEK_SET)) === 0) {
                stream_copy_to_stream($body, $newStream, $end - $start + 1, $start);
                rewind($newStream);
            } else {
                stream_copy_to_stream($body, $newStream, $end + 1);
                fseek($newStream,$start, SEEK_SET);
            }

            $response->setHeader('Content-Length', $end - $start + 1);
            $response->setHeader('Content-Range','bytes ' . $start . '-' . $end . '/' . $nodeSize);
            $response->setStatus(206);
            $response->setBody($newStream);

        } else {

            if ($nodeSize) $response->setHeader('Content-Length', $nodeSize);
            $response->setStatus(200);
            $response->setBody($body);

        }
        // Sending back false will interupt the event chain and tell the server
        // we've handled this method.
        return false;

    }

    /**
     * HTTP OPTIONS
     *
     * @param RequestInterface $request
     * @param ResponseInterface $response
     * @return bool
     */
    function httpOptions(RequestInterface $request, ResponseInterface $response) {

        $methods = $this->server->getAllowedMethods($request->getPath());

        $response->setHeader('Allow', strtoupper(implode(', ', $methods)));
        $features = ['1', '3', 'extended-mkcol'];

        foreach($this->server->getPlugins() as $plugin) {
            $features = array_merge($features, $plugin->getFeatures());
        }

        $response->setHeader('DAV', implode(', ', $features));
        $response->setHeader('MS-Author-Via', 'DAV');
        $response->setHeader('Accept-Ranges', 'bytes');
        $response->setHeader('Content-Length', '0');
        $response->setStatus(200);

        // Sending back false will interupt the event chain and tell the server
        // we've handled this method.
        return false;

    }

    /**
     * HTTP HEAD
     *
     * This method is normally used to take a peak at a url, and only get the
     * HTTP response headers, without the body. This is used by clients to
     * determine if a remote file was changed, so they can use a local cached
     * version, instead of downloading it again
     *
     * @param RequestInterface $request
     * @param ResponseInterface $response
     * @return bool
     */
    function httpHead(RequestInterface $request, ResponseInterface $response) {

        // This is implemented by changing the HEAD request to a GET request,
        // and dropping the response body.
        $subRequest = clone $request;
        $subRequest->setMethod('GET');

        try {
            $this->server->invokeMethod($subRequest, $response);
            $response->setBody('');
        } catch (Exception\NotImplemented $e) {
            // Some clients may do HEAD requests on collections, however, GET
            // requests and HEAD requests _may_ not be defined on a collection,
            // which would trigger a 501.
            // This breaks some clients though, so we're transforming these
            // 501s into 200s.
            $response->setStatus(200);
            $response->setBody('');
            $response->setHeader('Content-Type', 'text/plain');
            $response->setHeader('X-Sabre-Real-Status', $e->getHTTPCode());
        }

        // Sending back false will interupt the event chain and tell the server
        // we've handled this method.
        return false;

    }

    /**
     * HTTP Delete
     *
     * The HTTP delete method, deletes a given uri
     *
     * @param RequestInterface $request
     * @param ResponseInterface $response
     * @return void
     */
    function httpDelete(RequestInterface $request, ResponseInterface $response) {

        $path = $request->getPath();

        if (!$this->server->emit('beforeUnbind', [$path])) return false;
        $this->server->tree->delete($path);
        $this->server->emit('afterUnbind', [$path]);

        $response->setStatus(204);
        $response->setHeader('Content-Length', '0');

        // Sending back false will interupt the event chain and tell the server
        // we've handled this method.
        return false;

    }

    /**
     * WebDAV PROPFIND
     *
     * This WebDAV method requests information about an uri resource, or a list of resources
     * If a client wants to receive the properties for a single resource it will add an HTTP Depth: header with a 0 value
     * If the value is 1, it means that it also expects a list of sub-resources (e.g.: files in a directory)
     *
     * The request body contains an XML data structure that has a list of properties the client understands
     * The response body is also an xml document, containing information about every uri resource and the requested properties
     *
     * It has to return a HTTP 207 Multi-status status code
     *
     * @param RequestInterface $request
     * @param ResponseInterface $response
     * @return void
     */
    function httpPropfind(RequestInterface $request, ResponseInterface $response) {

        $path = $request->getPath();

        $requestedProperties = $this->server->parsePropFindRequest(
            $request->getBodyAsString()
        );

        $depth = $this->server->getHTTPDepth(1);
        // The only two options for the depth of a propfind is 0 or 1 - as long as depth infinity is not enabled
        if (!$this->server->enablePropfindDepthInfinity && $depth != 0) $depth = 1;

        $newProperties = $this->server->getPropertiesForPath($path, $requestedProperties, $depth);

        // This is a multi-status response
        $response->setStatus(207);
        $response->setHeader('Content-Type', 'application/xml; charset=utf-8');
        $response->setHeader('Vary', 'Brief,Prefer');

        // Normally this header is only needed for OPTIONS responses, however..
        // iCal seems to also depend on these being set for PROPFIND. Since
        // this is not harmful, we'll add it.
        $features = ['1', '3', 'extended-mkcol'];
        foreach($this->server->getPlugins() as $plugin) {
            $features = array_merge($features, $plugin->getFeatures());
        }
        $response->setHeader('DAV',implode(', ', $features));

        $prefer = $this->server->getHTTPPrefer();
        $minimal = $prefer['return-minimal'];

        $data = $this->server->generateMultiStatus($newProperties, $minimal);
        $response->setBody($data);

        // Sending back false will interupt the event chain and tell the server
        // we've handled this method.
        return false;

    }

    /**
     * WebDAV PROPPATCH
     *
     * This method is called to update properties on a Node. The request is an XML body with all the mutations.
     * In this XML body it is specified which properties should be set/updated and/or deleted
     *
     * @param RequestInterface $request
     * @param ResponseInterface $response
     * @return bool
     */
    function httpPropPatch(RequestInterface $request, ResponseInterface $response) {

        $path = $request->getPath();

        $newProperties = $this->server->parsePropPatchRequest(
            $request->getBodyAsString()
        );

        $result = $this->server->updateProperties($path, $newProperties);

        $prefer = $this->server->getHTTPPrefer();
        $response->setHeader('Vary', 'Brief,Prefer');

        if ($prefer['return-minimal']) {

            // If return-minimal is specified, we only have to check if the
            // request was succesful, and don't need to return the
            // multi-status.
            $ok = true;
            foreach($result as $prop=>$code) {
                if ((int)$code > 299) {
                    $ok = false;
                }
            }

            if ($ok) {

                $response->setStatus(204);
                return false;

            }

        }

        $response->setStatus(207);
        $response->setHeader('Content-Type', 'application/xml; charset=utf-8');


        // Reorganizing the result for generateMultiStatus
        $multiStatus = [];
        foreach($result as $propertyName => $code) {
            if (isset($multiStatus[$code])) {
                $multiStatus[$code][$propertyName] = null;
            } else {
                $multiStatus[$code] = [$propertyName => null];
            }
        }
        $multiStatus['href'] = $path;

        $response->setBody(
            $this->server->generateMultiStatus([$multiStatus])
        );

        // Sending back false will interupt the event chain and tell the server
        // we've handled this method.
        return false;

    }

    /**
     * HTTP PUT method
     *
     * This HTTP method updates a file, or creates a new one.
     *
     * If a new resource was created, a 201 Created status code should be returned. If an existing resource is updated, it's a 204 No Content
     *
     * @param RequestInterface $request
     * @param ResponseInterface $response
     * @return bool
     */
    function httpPut(RequestInterface $request, ResponseInterface $response) {

        $body = $request->getBodyAsStream();
        $path = $request->getPath();

        // Intercepting Content-Range
        if ($request->getHeader('Content-Range')) {
            /**
               An origin server that allows PUT on a given target resource MUST send
               a 400 (Bad Request) response to a PUT request that contains a
               Content-Range header field.

               Reference: http://tools.ietf.org/html/rfc7231#section-4.3.4
            */
            throw new Exception\BadRequest('Content-Range on PUT requests are forbidden.');
        }

        // Intercepting the Finder problem
        if (($expected = $request->getHeader('X-Expected-Entity-Length')) && $expected > 0) {

            /**
            Many webservers will not cooperate well with Finder PUT requests,
            because it uses 'Chunked' transfer encoding for the request body.

            The symptom of this problem is that Finder sends files to the
            server, but they arrive as 0-length files in PHP.

            If we don't do anything, the user might think they are uploading
            files successfully, but they end up empty on the server. Instead,
            we throw back an error if we detect this.

            The reason Finder uses Chunked, is because it thinks the files
            might change as it's being uploaded, and therefore the
            Content-Length can vary.

            Instead it sends the X-Expected-Entity-Length header with the size
            of the file at the very start of the request. If this header is set,
            but we don't get a request body we will fail the request to
            protect the end-user.
            */

            // Only reading first byte
            $firstByte = fread($body, 1);
            if (strlen($firstByte)!==1) {
                throw new Exception\Forbidden('This server is not compatible with OS/X finder. Consider using a different WebDAV client or webserver.');
            }

            // The body needs to stay intact, so we copy everything to a
            // temporary stream.

            $newBody = fopen('php://temp','r+');
            fwrite($newBody, $firstByte);
            stream_copy_to_stream($body, $newBody);
            rewind($newBody);

            $body = $newBody;

        }

        if ($this->server->tree->nodeExists($path)) {

            $node = $this->server->tree->getNodeForPath($path);

            // If the node is a collection, we'll deny it
            if (!($node instanceof IFile)) throw new Exception\Conflict('PUT is not allowed on non-files.');

            if (!$this->server->updateFile($path, $body, $etag)) {
                return false;
            }

            $response->setHeader('Content-Length','0');
            if ($etag) $response->setHeader('ETag', $etag);
            $response->setStatus(204);

        } else {

            $etag = null;
            // If we got here, the resource didn't exist yet.
            if (!$this->server->createFile($path, $body, $etag)) {
                // For one reason or another the file was not created.
                return false;
            }

            $response->setHeader('Content-Length', '0');
            if ($etag) $response->setHeader('ETag', $etag);
            $response->setStatus(201);

        }

        // Sending back false will interupt the event chain and tell the server
        // we've handled this method.
        return false;

    }


    /**
     * WebDAV MKCOL
     *
     * The MKCOL method is used to create a new collection (directory) on the server
     *
     * @param RequestInterface $request
     * @param ResponseInterface $response
     * @return bool
     */
    function httpMkcol(RequestInterface $request, ResponseInterface $response) {

        $requestBody = $request->getBodyAsString();
        $path = $request->getPath();

        if ($requestBody) {

            $contentType = $request->getHeader('Content-Type');
            if (strpos($contentType, 'application/xml')!==0 && strpos($contentType, 'text/xml')!==0) {

                // We must throw 415 for unsupported mkcol bodies
                throw new Exception\UnsupportedMediaType('The request body for the MKCOL request must have an xml Content-Type');

            }

            $dom = XMLUtil::loadDOMDocument($requestBody);
            if (XMLUtil::toClarkNotation($dom->firstChild)!=='{DAV:}mkcol') {

                // We must throw 415 for unsupported mkcol bodies
                throw new Exception\UnsupportedMediaType('The request body for the MKCOL request must be a {DAV:}mkcol request construct.');

            }

            $properties = [];
            foreach($dom->firstChild->childNodes as $childNode) {

                if (XMLUtil::toClarkNotation($childNode)!=='{DAV:}set') continue;
                $properties = array_merge($properties, XMLUtil::parseProperties($childNode, $this->server->propertyMap));

            }
            if (!isset($properties['{DAV:}resourcetype']))
                throw new Exception\BadRequest('The mkcol request must include a {DAV:}resourcetype property');

            $resourceType = $properties['{DAV:}resourcetype']->getValue();
            unset($properties['{DAV:}resourcetype']);

        } else {

            $properties = [];
            $resourceType = ['{DAV:}collection'];

        }

        $result = $this->server->createCollection($path, $resourceType, $properties);

        if (is_array($result)) {
            $response->setStatus(207);
            $response->setHeader('Content-Type', 'application/xml; charset=utf-8');

            $response->setBody(
                $this->server->generateMultiStatus([$result])
            );

        } else {
            $response->setHeader('Content-Length', '0');
            $response->setStatus(201);
        }

        // Sending back false will interupt the event chain and tell the server
        // we've handled this method.
        return false;

    }

    /**
     * WebDAV HTTP MOVE method
     *
     * This method moves one uri to a different uri. A lot of the actual request processing is done in getCopyMoveInfo
     *
     * @param RequestInterface $request
     * @param ResponseInterface $response
     * @return bool
     */
    function httpMove(RequestInterface $request, ResponseInterface $response) {

        $path = $request->getPath();

        $moveInfo = $this->server->getCopyAndMoveInfo($request);

        if ($moveInfo['destinationExists']) {

            if (!$this->server->emit('beforeUnbind', [$moveInfo['destination']])) return false;
            $this->server->tree->delete($moveInfo['destination']);
            $this->server->emit('afterUnbind', [$moveInfo['destination']]);

        }

        if (!$this->server->emit('beforeUnbind', [$path])) return false;
        if (!$this->server->emit('beforeBind', [$moveInfo['destination']])) return false;
        if (!$this->server->emit('beforeMove', [$path, $moveInfo['destination']])) return false;
        $this->server->tree->move($path, $moveInfo['destination']);

        // Its important afterMove is called before afterUnbind, because it
        // allows systems to transfer data from one path to another.
        // PropertyStorage uses this. If afterUnbind was first, it would clean
        // up all the properties before it has a chance.
        $this->server->emit('afterMove', [$path, $moveInfo['destination']]);
        $this->server->emit('afterUnbind', [$path]);
        $this->server->emit('afterBind', [$moveInfo['destination']]);

        // If a resource was overwritten we should send a 204, otherwise a 201
        $response->setHeader('Content-Length', '0');
        $response->setStatus($moveInfo['destinationExists'] ? 204 : 201);

        // Sending back false will interupt the event chain and tell the server
        // we've handled this method.
        return false;

    }

    /**
     * WebDAV HTTP COPY method
     *
     * This method copies one uri to a different uri, and works much like the MOVE request
     * A lot of the actual request processing is done in getCopyMoveInfo
     *
     * @param RequestInterface $request
     * @param ResponseInterface $response
     * @return bool
     */
    function httpCopy(RequestInterface $request, ResponseInterface $response) {

        $path = $request->getPath();

        $copyInfo = $this->server->getCopyAndMoveInfo($request);

        if ($copyInfo['destinationExists']) {
            if (!$this->server->emit('beforeUnbind', [$copyInfo['destination']])) return false;
            $this->server->tree->delete($copyInfo['destination']);

        }
        if (!$this->server->emit('beforeBind', [$copyInfo['destination']])) return false;
        $this->server->tree->copy($path, $copyInfo['destination']);
        $this->server->emit('afterBind', [$copyInfo['destination']]);

        // If a resource was overwritten we should send a 204, otherwise a 201
        $response->setHeader('Content-Length', '0');
        $response->setStatus($copyInfo['destinationExists'] ? 204 : 201);

        // Sending back false will interupt the event chain and tell the server
        // we've handled this method.
        return false;


    }

    /**
     * HTTP REPORT method implementation
     *
     * Although the REPORT method is not part of the standard WebDAV spec (it's from rfc3253)
     * It's used in a lot of extensions, so it made sense to implement it into the core.
     *
     * @param RequestInterface $request
     * @param ResponseInterface $response
     * @return bool
     */
    function httpReport(RequestInterface $request, ResponseInterface $response) {

        $path = $request->getPath();

        $body = $request->getBodyAsString();
        $dom = XMLUtil::loadDOMDocument($body);

        $reportName = XMLUtil::toClarkNotation($dom->firstChild);

        if ($this->server->emit('report', [$reportName, $dom, $path])) {

            // If emit returned true, it means the report was not supported
            throw new Exception\ReportNotSupported();

        }

        // Sending back false will interupt the event chain and tell the server
        // we've handled this method.
        return false;

    }

    /**
     * This method is called during property updates.
     *
     * Here we check if a user attempted to update a protected property and
     * ensure that the process fails if this is the case.
     *
     * @param string $path
     * @param PropPatch $propPatch
     * @return void
     */
    function propPatchProtectedPropertyCheck($path, PropPatch $propPatch) {

        // Comparing the mutation list to the list of propetected properties.
        $mutations = $propPatch->getMutations();

        $protected = array_intersect(
            $this->server->protectedProperties,
            array_keys($mutations)
        );

        if ($protected) {
            $propPatch->setResultCode($protected, 403);
        }

    }

    /**
     * This method is called during property updates.
     *
     * Here we check if a node implements IProperties and let the node handle
     * updating of (some) properties.
     *
     * @param string $path
     * @param PropPatch $propPatch
     * @return void
     */
    function propPatchNodeUpdate($path, PropPatch $propPatch) {

        // This should trigger a 404 if the node doesn't exist.
        $node = $this->server->tree->getNodeForPath($path);

        if ($node instanceof IProperties) {
            $node->propPatch($propPatch);
        }

    }

    /**
     * This method is called when properties are retrieved.
     *
     * Here we add all the default properties.
     *
     * @param PropFind $propFind
     * @param INode $node
     * @return void
     */
    function propFind(PropFind $propFind, INode $node) {

        $propFind->handle('{DAV:}getlastmodified', function() use ($node) {
            $lm = $node->getLastModified();
            if ($lm) {
                return new Property\GetLastModified($lm);
            }
        });

        if ($node instanceof IFile) {
            $propFind->handle('{DAV:}getcontentlength', [$node, 'getSize']);
            $propFind->handle('{DAV:}getetag', [$node, 'getETag']);
            $propFind->handle('{DAV:}getcontenttype', [$node, 'getContentType']);
        }

        if ($node instanceof IQuota) {
            $quotaInfo = null;
            $propFind->handle('{DAV:}quota-used-bytes', function() use (&$quotaInfo, $node) {
                $quotaInfo = $node->getQuotaInfo();
                return $quotaInfo[0];
            });
            $propFind->handle('{DAV:}quota-available-bytes', function() use (&$quotaInfo, $node) {
                if (!$quotaInfo) {
                    $quotaInfo = $node->getQuotaInfo();
                }
                return $quotaInfo[1];
            });
        }

        $propFind->handle('{DAV:}supported-report-set', function() use ($propFind) {
            $reports = [];
            foreach($this->server->getPlugins() as $plugin) {
                $reports = array_merge($reports, $plugin->getSupportedReportSet($propFind->getPath()));
            }
            return new Property\SupportedReportSet($reports);
        });
        $propFind->handle('{DAV:}resourcetype', function() use ($node) {
            return new Property\ResourceType($this->server->getResourceTypeForNode($node));
        });
        $propFind->handle('{DAV:}supported-method-set', function() use ($propFind) {
            return new Property\SupportedMethodSet(
                $this->server->getAllowedMethods($propFind->getPath())
            );
        });

    }

    /**
     * Fetches properties for a node.
     *
     * This event is called a bit later, so plugins have a chance first to
     * populate the result.
     *
     * @param PropFind $propFind
     * @param INode $node
     * @return void
     */
    function propFindNode(PropFind $propFind, INode $node) {

        if ($node instanceof IProperties && $propertyNames = $propFind->get404Properties()) {

            $nodeProperties = $node->getProperties($propertyNames);

            foreach($nodeProperties as $propertyName=>$value) {
                $propFind->set($propertyName, $value, 200);
            }

        }

    }

    /**
     * This method is called when properties are retrieved.
     *
     * This specific handler is called very late in the process, because we
     * want other systems to first have a chance to handle the properties.
     *
     * @param PropFind $propFind
     * @param INode $node
     * @return void
     */
    public function propFindLate(PropFind $propFind, INode $node) {

        $propFind->handle('{http://calendarserver.org/ns/}getctag', function() use ($propFind) {

            // If we already have a sync-token from the current propFind
            // request, we can re-use that.
            $val = $propFind->get('{http://sabredav.org/ns}sync-token');
            if ($val) return $val;

            $val = $propFind->get('{DAV:}sync-token');
            if ($val && is_scalar($val)) {
                return $val;
            }
            if ($val && $val instanceof Property\IHref) {
                return substr($val->getHref(), strlen(Sync\Plugin::SYNCTOKEN_PREFIX));
            }

            // If we got here, the earlier two properties may simply not have
            // been part of the earlier request. We're going to fetch them.
            $result = $this->server->getProperties($propFind->getPath(), [
                '{http://sabredav.org/ns}sync-token',
                '{DAV:}sync-token',
            ]);

            if (isset($result['{http://sabredav.org/ns}sync-token'])) {
                return $result['{http://sabredav.org/ns}sync-token'];
            }
            if (isset($result['{DAV:}sync-token'])) {
                $val = $result['{DAV:}sync-token'];
                if (is_scalar($val)) {
                    return $val;
                } elseif ($val instanceof Property\IHref) {
                    return substr($val->getHref(), strlen(Sync\Plugin::SYNCTOKEN_PREFIX));
                }
            }

        });

    }
}<|MERGE_RESOLUTION|>--- conflicted
+++ resolved
@@ -43,18 +43,11 @@
         $server->on('method:COPY',      [$this, 'httpCopy']);
         $server->on('method:REPORT',    [$this, 'httpReport']);
 
-<<<<<<< HEAD
         $server->on('propPatch',        [$this, 'propPatchProtectedPropertyCheck'], 90);
         $server->on('propPatch',        [$this, 'propPatchNodeUpdate'], 200);
         $server->on('propFind',         [$this, 'propFind']);
         $server->on('propFind',         [$this, 'propFindNode'], 120);
-=======
-        $server->on('propPatch', [$this, 'propPatchProtectedPropertyCheck'], 90);
-        $server->on('propPatch', [$this, 'propPatchNodeUpdate'], 200);
-        $server->on('propFind',  [$this, 'propFind']);
-        $server->on('propFind',  [$this, 'propFindNode'], 120);
-        $server->on('propFind',  [$this, 'propFindLate'], 200);
->>>>>>> b9afacaa
+        $server->on('propFind',         [$this, 'propFindLate'], 200);
 
     }
 
@@ -859,7 +852,7 @@
      * @param INode $node
      * @return void
      */
-    public function propFindLate(PropFind $propFind, INode $node) {
+    function propFindLate(PropFind $propFind, INode $node) {
 
         $propFind->handle('{http://calendarserver.org/ns/}getctag', function() use ($propFind) {
 
