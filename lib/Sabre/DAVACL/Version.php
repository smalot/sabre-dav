<?php

/**
 * This class contains the SabreDAV version constants.
 *
 * @package Sabre
 * @subpackage DAVACL
 * @copyright Copyright (C) 2007-2013 Rooftop Solutions. All rights reserved.
 * @author Evert Pot (http://www.rooftopsolutions.nl/)
 * @license http://code.google.com/p/sabredav/wiki/License Modified BSD License
 */
class Sabre_DAVACL_Version {

    /**
     * Full version number
     */
<<<<<<< HEAD
    const VERSION = '1.7.4';
=======
    const VERSION = '1.6.8';
>>>>>>> d455c456

    /**
     * Stability : alpha, beta, stable
     */
    const STABILITY = 'stable';

}<|MERGE_RESOLUTION|>--- conflicted
+++ resolved
@@ -14,11 +14,7 @@
     /**
      * Full version number
      */
-<<<<<<< HEAD
-    const VERSION = '1.7.4';
-=======
-    const VERSION = '1.6.8';
->>>>>>> d455c456
+    const VERSION = '1.7.6';
 
     /**
      * Stability : alpha, beta, stable
