--- conflicted
+++ resolved
@@ -16,11 +16,7 @@
     /**
      * Full version number
      */
-<<<<<<< HEAD
-    const VERSION = '1.7.0';
-=======
     const VERSION = '1.8.0';
->>>>>>> c0857259
 
     /**
      * Stability : alpha, beta, stable
