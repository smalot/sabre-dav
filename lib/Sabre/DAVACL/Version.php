<?php

namespace Sabre\DAVACL;

/**
 * This class contains the SabreDAV version constants.
 *
 * @copyright Copyright (C) 2007-2013 fruux GmbH (https://fruux.com/).
 * @author Evert Pot (http://evertpot.com/)
 * @license http://code.google.com/p/sabredav/wiki/License Modified BSD License
 */
class Version {

    /**
     * Full version number
     */
<<<<<<< HEAD
    const VERSION = '1.8.4';
=======
    const VERSION = '1.7.8';
>>>>>>> e2543682

    /**
     * Stability : alpha, beta, stable
     */
    const STABILITY = 'stable';

}<|MERGE_RESOLUTION|>--- conflicted
+++ resolved
@@ -14,11 +14,7 @@
     /**
      * Full version number
      */
-<<<<<<< HEAD
-    const VERSION = '1.8.4';
-=======
-    const VERSION = '1.7.8';
->>>>>>> e2543682
+    const VERSION = '1.8.6';
 
     /**
      * Stability : alpha, beta, stable
