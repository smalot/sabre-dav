<?php

namespace Sabre\HTTP;

/**
 * This class contains the Sabre\HTTP version constants.
 *
 * @copyright Copyright (C) 2007-2014 fruux GmbH (https://fruux.com/).
 * @author Evert Pot (http://evertpot.com/)
 * @license http://code.google.com/p/sabredav/wiki/License Modified BSD License
 */
class Version {

    /**
     * Full version number
     */
<<<<<<< HEAD
    const VERSION = '1.8.1';
=======
    const VERSION = '1.7.10';
>>>>>>> 44f3707b

    /**
     * Stability : alpha, beta, stable
     */
    const STABILITY = 'stable';

}<|MERGE_RESOLUTION|>--- conflicted
+++ resolved
@@ -14,11 +14,7 @@
     /**
      * Full version number
      */
-<<<<<<< HEAD
-    const VERSION = '1.8.1';
-=======
-    const VERSION = '1.7.10';
->>>>>>> 44f3707b
+    const VERSION = '1.8.8';
 
     /**
      * Stability : alpha, beta, stable
