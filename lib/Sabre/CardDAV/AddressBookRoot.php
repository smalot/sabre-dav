<?php

namespace Sabre\CardDAV;

use Sabre\DAVACL;

/**
 * AddressBook rootnode
 *
 * This object lists a collection of users, which can contain addressbooks.
 *
<<<<<<< HEAD
 * @copyright Copyright (C) 2007-2012 Rooftop Solutions. All rights reserved.
=======
 * @package Sabre
 * @subpackage CardDAV
 * @copyright Copyright (C) 2007-2013 Rooftop Solutions. All rights reserved.
>>>>>>> 9f5c1f99
 * @author Evert Pot (http://www.rooftopsolutions.nl/) 
 * @license http://code.google.com/p/sabredav/wiki/License Modified BSD License
 */
class AddressBookRoot extends DAVACL\AbstractPrincipalCollection {

    /**
     * Principal Backend
     *
     * @var Sabre\DAVACL\PrincipalBackend\BackendInteface
     */
    protected $principalBackend;

    /**
     * CardDAV backend
     *
     * @var Backend\BackendInterface
     */
    protected $carddavBackend;

    /**
     * Constructor
     *
     * This constructor needs both a principal and a carddav backend.
     *
     * By default this class will show a list of addressbook collections for
     * principals in the 'principals' collection. If your main principals are
     * actually located in a different path, use the $principalPrefix argument
     * to override this.
     *
     * @param DAVACL\PrincipalBackend\BackendInterface $principalBackend
     * @param Backend\BackendInterface $carddavBackend
     * @param string $principalPrefix
     */
    public function __construct(DAVACL\PrincipalBackend\BackendInterface $principalBackend,Backend\BackendInterface $carddavBackend, $principalPrefix = 'principals') {

        $this->carddavBackend = $carddavBackend;
        parent::__construct($principalBackend, $principalPrefix);

    }

    /**
     * Returns the name of the node
     *
     * @return string
     */
    public function getName() {

        return Plugin::ADDRESSBOOK_ROOT;

    }

    /**
     * This method returns a node for a principal.
     *
     * The passed array contains principal information, and is guaranteed to
     * at least contain a uri item. Other properties may or may not be
     * supplied by the authentication backend.
     *
     * @param array $principal
     * @return \Sabre\DAV\INode
     */
    public function getChildForPrincipal(array $principal) {

        return new UserAddressBooks($this->carddavBackend, $principal['uri']);

    }

}<|MERGE_RESOLUTION|>--- conflicted
+++ resolved
@@ -9,13 +9,7 @@
  *
  * This object lists a collection of users, which can contain addressbooks.
  *
-<<<<<<< HEAD
- * @copyright Copyright (C) 2007-2012 Rooftop Solutions. All rights reserved.
-=======
- * @package Sabre
- * @subpackage CardDAV
  * @copyright Copyright (C) 2007-2013 Rooftop Solutions. All rights reserved.
->>>>>>> 9f5c1f99
  * @author Evert Pot (http://www.rooftopsolutions.nl/) 
  * @license http://code.google.com/p/sabredav/wiki/License Modified BSD License
  */
