--- conflicted
+++ resolved
@@ -365,13 +365,9 @@
         }
 
         if (!isset($vobj->UID)) {
-<<<<<<< HEAD
-            throw new DAV\Exception\BadRequest('Every vcard must have a UID.');
-=======
             // No UID in vcards is invalid, but we'll just add it in anyway.
-            $vobj->add('UID', Sabre_DAV_UUIDUtil::getUUID());
+            $vobj->add('UID', DAV\UUIDUtil::getUUID());
             $data = $vobj->serialize();
->>>>>>> e3429a9f
         }
 
     }
