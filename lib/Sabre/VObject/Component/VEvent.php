--- conflicted
+++ resolved
@@ -50,17 +50,7 @@
             // See:
             // http://tools.ietf.org/html/rfc5545#page-54
             $effectiveEnd = $this->DTEND->getDateTime();
-<<<<<<< HEAD
-            // If this was an all-day event, we should just increase the
-            // end-date by 1. Otherwise the event will last until the second
-            // the date changed, by increasing this by 1 day the event lasts
-            // all of the last day as well.
-            if ($this->DTSTART->getDateType() == Sabre_VObject_Property_DateTime::DATE) {
-                $effectiveEnd->modify('+1 day');
-            }
-=======
 
->>>>>>> 59af8866
         } elseif (isset($this->DURATION)) {
             $effectiveEnd = clone $effectiveStart;
             $effectiveEnd->add( Sabre_VObject_DateTimeParser::parseDuration($this->DURATION) );
