<?php

namespace Sabre\CalDAV;

use Sabre\DAV;
use Sabre\DAVACL;

/**
 * The UserCalenders class contains all calendars associated to one user
 *
 * @package Sabre
 * @subpackage CalDAV
 * @copyright Copyright (C) 2007-2012 Rooftop Solutions. All rights reserved.
 * @author Evert Pot (http://www.rooftopsolutions.nl/)
 * @license http://code.google.com/p/sabredav/wiki/License Modified BSD License
 */
class UserCalendars implements DAV\IExtendedCollection, DAVACL\IACL {

    /**
<<<<<<< HEAD
     * Principal backend
     *
     * @var Sabre\DAVACL\IPrincipalBackend
     */
    protected $principalBackend;

    /**
=======
>>>>>>> a0ca64cd
     * CalDAV backend
     *
     * @var Sabre\CalDAV\Backend\BackendInterface
     */
    protected $caldavBackend;

    /**
     * Principal information
     *
     * @var array
     */
    protected $principalInfo;

    /**
     * Constructor
     *
<<<<<<< HEAD
     * @param Sabre\DAVACL\IPrincipalBackend $principalBackend
     * @param Sabre\CalDAV\Backend\BackendInterface $caldavBackend
     * @param mixed $userUri
     */
    public function __construct(DAVACL\IPrincipalBackend $principalBackend, Backend\BackendInterface $caldavBackend, $userUri) {
=======
     * @param Sabre_CalDAV_Backend_BackendInterface $caldavBackend
     * @param mixed $userUri
     */
    public function __construct(Sabre_CalDAV_Backend_BackendInterface $caldavBackend, $principalInfo) {
>>>>>>> a0ca64cd

        $this->caldavBackend = $caldavBackend;
        $this->principalInfo = $principalInfo;

    }

    /**
     * Returns the name of this object
     *
     * @return string
     */
    public function getName() {

        list(,$name) = DAV\URLUtil::splitPath($this->principalInfo['uri']);
        return $name;

    }

    /**
     * Updates the name of this object
     *
     * @param string $name
     * @return void
     */
    public function setName($name) {

        throw new DAV\Exception\Forbidden();

    }

    /**
     * Deletes this object
     *
     * @return void
     */
    public function delete() {

        throw new DAV\Exception\Forbidden();

    }

    /**
     * Returns the last modification date
     *
     * @return int
     */
    public function getLastModified() {

        return null;

    }

    /**
     * Creates a new file under this object.
     *
     * This is currently not allowed
     *
     * @param string $filename
     * @param resource $data
     * @return void
     */
    public function createFile($filename, $data=null) {

        throw new DAV\Exception\MethodNotAllowed('Creating new files in this collection is not supported');

    }

    /**
     * Creates a new directory under this object.
     *
     * This is currently not allowed.
     *
     * @param string $filename
     * @return void
     */
    public function createDirectory($filename) {

        throw new DAV\Exception\MethodNotAllowed('Creating new collections in this collection is not supported');

    }

    /**
     * Returns a single calendar, by name
     *
     * @param string $name
     * @todo needs optimizing
     * @return Sabre\CalDAV\Calendar
     */
    public function getChild($name) {

        foreach($this->getChildren() as $child) {
            if ($name==$child->getName())
                return $child;

        }
        throw new DAV\Exception\NotFound('Calendar with name \'' . $name . '\' could not be found');

    }

    /**
     * Checks if a calendar exists.
     *
     * @param string $name
     * @todo needs optimizing
     * @return bool
     */
    public function childExists($name) {

        foreach($this->getChildren() as $child) {
            if ($name==$child->getName())
                return true;

        }
        return false;

    }

    /**
     * Returns a list of calendars
     *
     * @return array
     */
    public function getChildren() {

        $calendars = $this->caldavBackend->getCalendarsForUser($this->principalInfo['uri']);
        $objs = array();
        foreach($calendars as $calendar) {
            if ($this->caldavBackend instanceof Backend\SharingSupport) {
                if (isset($calendar['{http://calendarserver.org/ns/}shared-url'])) {
<<<<<<< HEAD
                    $objs[] = new SharedCalendar($this->principalBackend, $this->caldavBackend, $calendar);
                } else {
                    $objs[] = new ShareableCalendar($this->principalBackend, $this->caldavBackend, $calendar);
                }
            } else {
                $objs[] = new Calendar($this->principalBackend, $this->caldavBackend, $calendar);
=======
                    $objs[] = new Sabre_CalDAV_SharedCalendar($this->caldavBackend, $calendar);
                } else {
                    $objs[] = new Sabre_CalDAV_ShareableCalendar($this->caldavBackend, $calendar);
                }
            } else {
                $objs[] = new Sabre_CalDAV_Calendar($this->caldavBackend, $calendar);
>>>>>>> a0ca64cd
            }
        }
        $objs[] = new Schedule\Outbox($this->principalInfo['uri']);

        // We're adding a notifications node, if it's supported by the backend.
        if ($this->caldavBackend instanceof Backend\NotificationSupport) {
            $objs[] = new Notifications\Collection($this->caldavBackend, $this->principalInfo['uri']);
        }
        return $objs;

    }

    /**
     * Creates a new calendar
     *
     * @param string $name
     * @param array $resourceType
     * @param array $properties
     * @return void
     */
    public function createExtendedCollection($name, array $resourceType, array $properties) {

        $isCalendar = false;
        foreach($resourceType as $rt) {
            switch ($rt) {
                case '{DAV:}collection' :
                case '{http://calendarserver.org/ns/}shared-owner' :
                    // ignore
                    break;
                case '{urn:ietf:params:xml:ns:caldav}calendar' :
                    $isCalendar = true;
                    break;
                default :
                    throw new DAV\Exception\InvalidResourceType('Unknown resourceType: ' . $rt);
            }
        }
        if (!$isCalendar) {
            throw new DAV\Exception\InvalidResourceType('You can only create calendars in this collection');
        }
        $this->caldavBackend->createCalendar($this->principalInfo['uri'], $name, $properties);

    }

    /**
     * Returns the owner principal
     *
     * This must be a url to a principal, or null if there's no owner
     *
     * @return string|null
     */
    public function getOwner() {

        return $this->principalInfo['uri'];

    }

    /**
     * Returns a group principal
     *
     * This must be a url to a principal, or null if there's no owner
     *
     * @return string|null
     */
    public function getGroup() {

        return null;

    }

    /**
     * Returns a list of ACE's for this node.
     *
     * Each ACE has the following properties:
     *   * 'privilege', a string such as {DAV:}read or {DAV:}write. These are
     *     currently the only supported privileges
     *   * 'principal', a url to the principal who owns the node
     *   * 'protected' (optional), indicating that this ACE is not allowed to
     *      be updated.
     *
     * @return array
     */
    public function getACL() {

        return array(
            array(
                'privilege' => '{DAV:}read',
                'principal' => $this->principalInfo['uri'],
                'protected' => true,
            ),
            array(
                'privilege' => '{DAV:}write',
                'principal' => $this->principalInfo['uri'],
                'protected' => true,
            ),
            array(
                'privilege' => '{DAV:}read',
                'principal' => $this->principalInfo['uri'] . '/calendar-proxy-write',
                'protected' => true,
            ),
            array(
                'privilege' => '{DAV:}write',
                'principal' => $this->principalInfo['uri'] . '/calendar-proxy-write',
                'protected' => true,
            ),
            array(
                'privilege' => '{DAV:}read',
                'principal' => $this->principalInfo['uri'] . '/calendar-proxy-read',
                'protected' => true,
            ),

        );

    }

    /**
     * Updates the ACL
     *
     * This method will receive a list of new ACE's.
     *
     * @param array $acl
     * @return void
     */
    public function setACL(array $acl) {

        throw new DAV\Exception\MethodNotAllowed('Changing ACL is not yet supported');

    }

    /**
     * Returns the list of supported privileges for this node.
     *
     * The returned data structure is a list of nested privileges.
     * See Sabre\DAVACL\Plugin::getDefaultSupportedPrivilegeSet for a simple
     * standard structure.
     *
     * If null is returned from this method, the default privilege set is used,
     * which is fine for most common usecases.
     *
     * @return array|null
     */
    public function getSupportedPrivilegeSet() {

        return null;

    }

    /**
     * This method is called when a user replied to a request to share.
     *
     * This method should return the url of the newly created calendar if the
     * share was accepted.
     *
     * @param string href The sharee who is replying (often a mailto: address)
     * @param int status One of the SharingPlugin::STATUS_* constants
     * @param string $calendarUri The url to the calendar thats being shared
     * @param string $inReplyTo The unique id this message is a response to
     * @param string $summary A description of the reply
     * @return null|string
     */
    public function shareReply($href, $status, $calendarUri, $inReplyTo, $summary = null) {

        if (!$this->caldavBackend instanceof Backend\SharingSupport) {
            throw new DAV\Exception\NotImplemented('Sharing support is not implemented by this backend.');
        }

        return $this->caldavBackend->shareReply($href, $status, $calendarUri, $inReplyTo, $summary);

    }

}<|MERGE_RESOLUTION|>--- conflicted
+++ resolved
@@ -17,16 +17,6 @@
 class UserCalendars implements DAV\IExtendedCollection, DAVACL\IACL {
 
     /**
-<<<<<<< HEAD
-     * Principal backend
-     *
-     * @var Sabre\DAVACL\IPrincipalBackend
-     */
-    protected $principalBackend;
-
-    /**
-=======
->>>>>>> a0ca64cd
      * CalDAV backend
      *
      * @var Sabre\CalDAV\Backend\BackendInterface
@@ -43,18 +33,10 @@
     /**
      * Constructor
      *
-<<<<<<< HEAD
-     * @param Sabre\DAVACL\IPrincipalBackend $principalBackend
      * @param Sabre\CalDAV\Backend\BackendInterface $caldavBackend
      * @param mixed $userUri
      */
-    public function __construct(DAVACL\IPrincipalBackend $principalBackend, Backend\BackendInterface $caldavBackend, $userUri) {
-=======
-     * @param Sabre_CalDAV_Backend_BackendInterface $caldavBackend
-     * @param mixed $userUri
-     */
-    public function __construct(Sabre_CalDAV_Backend_BackendInterface $caldavBackend, $principalInfo) {
->>>>>>> a0ca64cd
+    public function __construct(Backend\BackendInterface $caldavBackend, $principalInfo) {
 
         $this->caldavBackend = $caldavBackend;
         $this->principalInfo = $principalInfo;
@@ -184,21 +166,12 @@
         foreach($calendars as $calendar) {
             if ($this->caldavBackend instanceof Backend\SharingSupport) {
                 if (isset($calendar['{http://calendarserver.org/ns/}shared-url'])) {
-<<<<<<< HEAD
-                    $objs[] = new SharedCalendar($this->principalBackend, $this->caldavBackend, $calendar);
+                    $objs[] = new SharedCalendar($this->caldavBackend, $calendar);
                 } else {
-                    $objs[] = new ShareableCalendar($this->principalBackend, $this->caldavBackend, $calendar);
+                    $objs[] = new ShareableCalendar($this->caldavBackend, $calendar);
                 }
             } else {
-                $objs[] = new Calendar($this->principalBackend, $this->caldavBackend, $calendar);
-=======
-                    $objs[] = new Sabre_CalDAV_SharedCalendar($this->caldavBackend, $calendar);
-                } else {
-                    $objs[] = new Sabre_CalDAV_ShareableCalendar($this->caldavBackend, $calendar);
-                }
-            } else {
-                $objs[] = new Sabre_CalDAV_Calendar($this->caldavBackend, $calendar);
->>>>>>> a0ca64cd
+                $objs[] = new Calendar($this->caldavBackend, $calendar);
             }
         }
         $objs[] = new Schedule\Outbox($this->principalInfo['uri']);
