--- conflicted
+++ resolved
@@ -14,11 +14,7 @@
  * @author Evert Pot (http://www.rooftopsolutions.nl/)
  * @license http://code.google.com/p/sabredav/wiki/License Modified BSD License
  */
-<<<<<<< HEAD
-class Sabre_CalDAV_UserCalendars implements Sabre_DAV_IExtendedCollection, Sabre_DAVACL_IACL {
-=======
 class UserCalendars implements DAV\IExtendedCollection, DAVACL\IACL {
->>>>>>> fc3f4b70
 
     /**
      * CalDAV backend
@@ -37,17 +33,10 @@
     /**
      * Constructor
      *
-<<<<<<< HEAD
-     * @param Sabre_CalDAV_Backend_BackendInterface $caldavBackend
-     * @param mixed $userUri
-     */
-    public function __construct(Sabre_CalDAV_Backend_BackendInterface $caldavBackend, $principalInfo) {
-=======
      * @param Sabre\CalDAV\Backend\BackendInterface $caldavBackend
      * @param mixed $userUri
      */
     public function __construct(Backend\BackendInterface $caldavBackend, $principalInfo) {
->>>>>>> fc3f4b70
 
         $this->caldavBackend = $caldavBackend;
         $this->principalInfo = $principalInfo;
@@ -177,21 +166,12 @@
         foreach($calendars as $calendar) {
             if ($this->caldavBackend instanceof Backend\SharingSupport) {
                 if (isset($calendar['{http://calendarserver.org/ns/}shared-url'])) {
-<<<<<<< HEAD
-                    $objs[] = new Sabre_CalDAV_SharedCalendar($this->caldavBackend, $calendar);
-                } else {
-                    $objs[] = new Sabre_CalDAV_ShareableCalendar($this->caldavBackend, $calendar);
-                }
-            } else {
-                $objs[] = new Sabre_CalDAV_Calendar($this->caldavBackend, $calendar);
-=======
                     $objs[] = new SharedCalendar($this->caldavBackend, $calendar);
                 } else {
                     $objs[] = new ShareableCalendar($this->caldavBackend, $calendar);
                 }
             } else {
                 $objs[] = new Calendar($this->caldavBackend, $calendar);
->>>>>>> fc3f4b70
             }
         }
         $objs[] = new Schedule\Outbox($this->principalInfo['uri']);
