<?php

<<<<<<< HEAD
namespace Sabre\CalDAV;
=======
>>>>>>> 9addbfd6
use Sabre\VObject;

/**
 * CalendarQuery Validator
 *
 * This class is responsible for checking if an iCalendar object matches a set
 * of filters. The main function to do this is 'validate'.
 *
 * This is used to determine which icalendar objects should be returned for a
 * calendar-query REPORT request.
 *
 * @package Sabre
 * @subpackage CalDAV
 * @copyright Copyright (C) 2007-2012 Rooftop Solutions. All rights reserved.
 * @author Evert Pot (http://www.rooftopsolutions.nl/)
 * @license http://code.google.com/p/sabredav/wiki/License Modified BSD License
 */
class CalendarQueryValidator {

    /**
     * Verify if a list of filters applies to the calendar data object
     *
     * The list of filters must be formatted as parsed by \Sabre\CalDAV\CalendarQueryParser
     *
<<<<<<< HEAD
     * @param \Sabre\VObject\Component $vObject
=======
     * @param VObject\Component $vObject
>>>>>>> 9addbfd6
     * @param array $filters
     * @return bool
     */
    public function validate(VObject\Component $vObject,array $filters) {

        // The top level object is always a component filter.
        // We'll parse it manually, as it's pretty simple.
        if ($vObject->name !== $filters['name']) {
            return false;
        }

        return
            $this->validateCompFilters($vObject, $filters['comp-filters']) &&
            $this->validatePropFilters($vObject, $filters['prop-filters']);


    }

    /**
     * This method checks the validity of comp-filters.
     *
     * A list of comp-filters needs to be specified. Also the parent of the
     * component we're checking should be specified, not the component to check
     * itself.
     *
<<<<<<< HEAD
     * @param \Sabre\VObject\Component $parent
=======
     * @param VObject\Component $parent
>>>>>>> 9addbfd6
     * @param array $filters
     * @return bool
     */
    protected function validateCompFilters(VObject\Component $parent, array $filters) {

        foreach($filters as $filter) {

            $isDefined = isset($parent->$filter['name']);

            if ($filter['is-not-defined']) {

                if ($isDefined) {
                    return false;
                } else {
                    continue;
                }

            }
            if (!$isDefined) {
                return false;
            }

            if ($filter['time-range']) {
                foreach($parent->$filter['name'] as $subComponent) {
                    if ($this->validateTimeRange($subComponent, $filter['time-range']['start'], $filter['time-range']['end'])) {
                        continue 2;
                    }
                }
                return false;
            }

            if (!$filter['comp-filters'] && !$filter['prop-filters']) {
                continue;
            }

            // If there are sub-filters, we need to find at least one component
            // for which the subfilters hold true.
            foreach($parent->$filter['name'] as $subComponent) {

                if (
                    $this->validateCompFilters($subComponent, $filter['comp-filters']) &&
                    $this->validatePropFilters($subComponent, $filter['prop-filters'])) {
                        // We had a match, so this comp-filter succeeds
                        continue 2;
                }

            }

            // If we got here it means there were sub-comp-filters or
            // sub-prop-filters and there was no match. This means this filter
            // needs to return false.
            return false;

        }

        // If we got here it means we got through all comp-filters alive so the
        // filters were all true.
        return true;

    }

    /**
     * This method checks the validity of prop-filters.
     *
     * A list of prop-filters needs to be specified. Also the parent of the
     * property we're checking should be specified, not the property to check
     * itself.
     *
<<<<<<< HEAD
     * @param \Sabre\VObject\Component $parent
=======
     * @param VObject\Component $parent
>>>>>>> 9addbfd6
     * @param array $filters
     * @return bool
     */
    protected function validatePropFilters(VObject\Component $parent, array $filters) {

        foreach($filters as $filter) {

            $isDefined = isset($parent->$filter['name']);

            if ($filter['is-not-defined']) {

                if ($isDefined) {
                    return false;
                } else {
                    continue;
                }

            }
            if (!$isDefined) {
                return false;
            }

            if ($filter['time-range']) {
                foreach($parent->$filter['name'] as $subComponent) {
                    if ($this->validateTimeRange($subComponent, $filter['time-range']['start'], $filter['time-range']['end'])) {
                        continue 2;
                    }
                }
                return false;
            }

            if (!$filter['param-filters'] && !$filter['text-match']) {
                continue;
            }

            // If there are sub-filters, we need to find at least one property
            // for which the subfilters hold true.
            foreach($parent->$filter['name'] as $subComponent) {

                if(
                    $this->validateParamFilters($subComponent, $filter['param-filters']) &&
                    (!$filter['text-match'] || $this->validateTextMatch($subComponent, $filter['text-match']))
                ) {
                    // We had a match, so this prop-filter succeeds
                    continue 2;
                }

            }

            // If we got here it means there were sub-param-filters or
            // text-match filters and there was no match. This means the
            // filter needs to return false.
            return false;

        }

        // If we got here it means we got through all prop-filters alive so the
        // filters were all true.
        return true;

    }

    /**
     * This method checks the validity of param-filters.
     *
     * A list of param-filters needs to be specified. Also the parent of the
     * parameter we're checking should be specified, not the parameter to check
     * itself.
     *
<<<<<<< HEAD
     * @param \Sabre\VObject\Property $parent
=======
     * @param VObject\Property $parent
>>>>>>> 9addbfd6
     * @param array $filters
     * @return bool
     */
    protected function validateParamFilters(VObject\Property $parent, array $filters) {

        foreach($filters as $filter) {

            $isDefined = isset($parent[$filter['name']]);

            if ($filter['is-not-defined']) {

                if ($isDefined) {
                    return false;
                } else {
                    continue;
                }

            }
            if (!$isDefined) {
                return false;
            }

            if (!$filter['text-match']) {
                continue;
            }

            // If there are sub-filters, we need to find at least one parameter
            // for which the subfilters hold true.
            foreach($parent[$filter['name']] as $subParam) {

                if($this->validateTextMatch($subParam,$filter['text-match'])) {
                    // We had a match, so this param-filter succeeds
                    continue 2;
                }

            }

            // If we got here it means there was a text-match filter and there
            // were no matches. This means the filter needs to return false.
            return false;

        }

        // If we got here it means we got through all param-filters alive so the
        // filters were all true.
        return true;

    }

    /**
     * This method checks the validity of a text-match.
     *
     * A single text-match should be specified as well as the specific property
     * or parameter we need to validate.
     *
<<<<<<< HEAD
     * @param \Sabre\VObject\Node $parent
=======
     * @param VObject\Node $parent
>>>>>>> 9addbfd6
     * @param array $textMatch
     * @return bool
     */
    protected function validateTextMatch(VObject\Node $parent, array $textMatch) {

        $value = (string)$parent;

        $isMatching = \Sabre\DAV\StringUtil::textMatch($value, $textMatch['value'], $textMatch['collation']);

        return ($textMatch['negate-condition'] xor $isMatching);

    }

    /**
     * Validates if a component matches the given time range.
     *
     * This is all based on the rules specified in rfc4791, which are quite
     * complex.
     *
<<<<<<< HEAD
     * @param \Sabre\VObject\Node $component
=======
     * @param VObject\Node $component
>>>>>>> 9addbfd6
     * @param DateTime $start
     * @param DateTime $end
     * @return bool
     */
<<<<<<< HEAD
    protected function validateTimeRange(\Sabre\VObject\Node $component, $start, $end) {
=======
    protected function validateTimeRange(VObject\Node $component, $start, $end) {
>>>>>>> 9addbfd6

        if (is_null($start)) {
            $start = new \DateTime('1900-01-01');
        }
        if (is_null($end)) {
            $end = new \DateTime('3000-01-01');
        }

        switch($component->name) {

            case 'VEVENT' :
            case 'VTODO' :
            case 'VJOURNAL' :

                return $component->isInTimeRange($start, $end);

            case 'VALARM' :

                // If the valarm is wrapped in a recurring event, we need to
                // expand the recursions, and validate each.
                //
                // Our datamodel doesn't easily allow us to do this straight
                // in the VALARM component code, so this is a hack, and an
                // expensive one too.
                if ($component->parent->name === 'VEVENT' && $component->parent->RRULE) {

                    // Fire up the iterator!
                    $it = new VObject\RecurrenceIterator($component->parent->parent, (string)$component->parent->UID);
                    while($it->valid()) {
                        $expandedEvent = $it->getEventObject();

                        // We need to check from these expanded alarms, which
                        // one is the first to trigger. Based on this, we can
                        // determine if we can 'give up' expanding events.
                        $firstAlarm = null;
                        if ($expandedEvent->VALARM !== null) {
                            foreach($expandedEvent->VALARM as $expandedAlarm) {

                                $effectiveTrigger = $expandedAlarm->getEffectiveTriggerTime();
                                if ($expandedAlarm->isInTimeRange($start, $end)) {
                                    return true;
                                }

                                if ((string)$expandedAlarm->TRIGGER['VALUE'] === 'DATE-TIME') {
                                    // This is an alarm with a non-relative trigger
                                    // time, likely created by a buggy client. The
                                    // implication is that every alarm in this
                                    // recurring event trigger at the exact same
                                    // time. It doesn't make sense to traverse
                                    // further.
                                } else {
                                    // We store the first alarm as a means to
                                    // figure out when we can stop traversing.
                                    if (!$firstAlarm || $effectiveTrigger < $firstAlarm) {
                                        $firstAlarm = $effectiveTrigger;
                                    }
                                }
                            }
                        }
                        if (is_null($firstAlarm)) {
                            // No alarm was found.
                            //
                            // Or technically: No alarm that will change for
                            // every instance of the recurrence was found,
                            // which means we can assume there was no match.
                            return false;
                        }
                        if ($firstAlarm > $end) {
                            return false;
                        }
                        $it->next();
                    }
                    return false;
                } else {
                    return $component->isInTimeRange($start, $end);
                }

            case 'VFREEBUSY' :
                throw new \Sabre\DAV\Exception\NotImplemented('time-range filters are currently not supported on ' . $component->name . ' components');

            case 'COMPLETED' :
            case 'CREATED' :
            case 'DTEND' :
            case 'DTSTAMP' :
            case 'DTSTART' :
            case 'DUE' :
            case 'LAST-MODIFIED' :
                return ($start <= $component->getDateTime() && $end >= $component->getDateTime());



            default :
                throw new \Sabre\DAV\Exception\BadRequest('You cannot create a time-range filter on a ' . $component->name . ' component');

        }

    }

}<|MERGE_RESOLUTION|>--- conflicted
+++ resolved
@@ -1,9 +1,7 @@
 <?php
 
-<<<<<<< HEAD
 namespace Sabre\CalDAV;
-=======
->>>>>>> 9addbfd6
+
 use Sabre\VObject;
 
 /**
@@ -28,11 +26,7 @@
      *
      * The list of filters must be formatted as parsed by \Sabre\CalDAV\CalendarQueryParser
      *
-<<<<<<< HEAD
-     * @param \Sabre\VObject\Component $vObject
-=======
-     * @param VObject\Component $vObject
->>>>>>> 9addbfd6
+     * @param Sabre\VObject\Component $vObject
      * @param array $filters
      * @return bool
      */
@@ -58,11 +52,7 @@
      * component we're checking should be specified, not the component to check
      * itself.
      *
-<<<<<<< HEAD
-     * @param \Sabre\VObject\Component $parent
-=======
-     * @param VObject\Component $parent
->>>>>>> 9addbfd6
+     * @param Sabre\VObject\Component $parent
      * @param array $filters
      * @return bool
      */
@@ -131,11 +121,7 @@
      * property we're checking should be specified, not the property to check
      * itself.
      *
-<<<<<<< HEAD
-     * @param \Sabre\VObject\Component $parent
-=======
-     * @param VObject\Component $parent
->>>>>>> 9addbfd6
+     * @param Sabre\VObject\Component $parent
      * @param array $filters
      * @return bool
      */
@@ -205,11 +191,7 @@
      * parameter we're checking should be specified, not the parameter to check
      * itself.
      *
-<<<<<<< HEAD
-     * @param \Sabre\VObject\Property $parent
-=======
-     * @param VObject\Property $parent
->>>>>>> 9addbfd6
+     * @param Sabre\VObject\Property $parent
      * @param array $filters
      * @return bool
      */
@@ -265,11 +247,7 @@
      * A single text-match should be specified as well as the specific property
      * or parameter we need to validate.
      *
-<<<<<<< HEAD
-     * @param \Sabre\VObject\Node $parent
-=======
-     * @param VObject\Node $parent
->>>>>>> 9addbfd6
+     * @param Sabre\VObject\Node $parent
      * @param array $textMatch
      * @return bool
      */
@@ -289,20 +267,12 @@
      * This is all based on the rules specified in rfc4791, which are quite
      * complex.
      *
-<<<<<<< HEAD
-     * @param \Sabre\VObject\Node $component
-=======
-     * @param VObject\Node $component
->>>>>>> 9addbfd6
+     * @param Sabre\VObject\Node $component
      * @param DateTime $start
      * @param DateTime $end
      * @return bool
      */
-<<<<<<< HEAD
-    protected function validateTimeRange(\Sabre\VObject\Node $component, $start, $end) {
-=======
     protected function validateTimeRange(VObject\Node $component, $start, $end) {
->>>>>>> 9addbfd6
 
         if (is_null($start)) {
             $start = new \DateTime('1900-01-01');
