--- conflicted
+++ resolved
@@ -95,15 +95,9 @@
                     break;
             }
         }
-<<<<<<< HEAD
-        if (is_null($value)) {
-            throw new DAV\Exception\BadRequest('The schedule-calendar-transp property must contain either an "opaque" or a "transparent" element');
-        }
-=======
         if (is_null($value))
            return null;
 
->>>>>>> c0857259
         return new self($value);
 
     }
