--- conflicted
+++ resolved
@@ -309,32 +309,6 @@
 
             }
 
-<<<<<<< HEAD
-=======
-            // schedule-outbox-URL property
-            $scheduleProp = '{' . self::NS_CALDAV . '}schedule-outbox-URL';
-            if (in_array($scheduleProp,$requestedProperties)) {
-
-                $calendarHomePath = $this->getCalendarHomeForPrincipal($principalUrl);
-                $outboxPath = $calendarHomePath . '/outbox';
-
-                unset($requestedProperties[array_search($scheduleProp, $requestedProperties)]);
-                $returnedProperties[200][$scheduleProp] = new DAV\Property\Href($outboxPath);
-
-            }
-
-            // calendar-user-address-set property
-            $calProp = '{' . self::NS_CALDAV . '}calendar-user-address-set';
-            if (in_array($calProp,$requestedProperties)) {
-
-                $addresses = $node->getAlternateUriSet();
-                $addresses[] = $this->server->getBaseUri() . DAV\URLUtil::encodePath($node->getPrincipalUrl() . '/');
-                unset($requestedProperties[array_search($calProp, $requestedProperties)]);
-                $returnedProperties[200][$calProp] = new DAV\Property\HrefList($addresses, false);
-
-            }
-
->>>>>>> bf8349e8
             // These two properties are shortcuts for ical to easily find
             // other principals this principal has access to.
             $propRead = '{' . self::NS_CALENDARSERVER . '}calendar-proxy-read-for';
@@ -888,190 +862,6 @@
 
     }
 
-<<<<<<< HEAD
-=======
-    /**
-     * This method handles POST requests to the schedule-outbox.
-     *
-     * Currently, two types of requests are support:
-     *   * FREEBUSY requests from RFC 6638
-     *   * Simple iTIP messages from draft-desruisseaux-caldav-sched-04
-     *
-     * The latter is from an expired early draft of the CalDAV scheduling
-     * extensions, but iCal depends on a feature from that spec, so we
-     * implement it.
-     *
-     * @param Schedule\IOutbox $outboxNode
-     * @param string $outboxUri
-     * @return void
-     */
-    public function outboxRequest(Schedule\IOutbox $outboxNode, $outboxUri) {
-
-        // Parsing the request body
-        try {
-            $vObject = VObject\Reader::read($this->server->httpRequest->getBody());
-        } catch (VObject\ParseException $e) {
-            throw new DAV\Exception\BadRequest('The request body must be a valid iCalendar object. Parse error: ' . $e->getMessage());
-        }
-
-        // The incoming iCalendar object must have a METHOD property, and a
-        // component. The combination of both determines what type of request
-        // this is.
-        $componentType = null;
-        foreach($vObject->getComponents() as $component) {
-            if ($component->name !== 'VTIMEZONE') {
-                $componentType = $component->name;
-                break;
-            }
-        }
-        if (is_null($componentType)) {
-            throw new DAV\Exception\BadRequest('We expected at least one VTODO, VJOURNAL, VFREEBUSY or VEVENT component');
-        }
-
-        // Validating the METHOD
-        $method = strtoupper((string)$vObject->METHOD);
-        if (!$method) {
-            throw new DAV\Exception\BadRequest('A METHOD property must be specified in iTIP messages');
-        }
-
-        // So we support two types of requests:
-        //
-        // REQUEST with a VFREEBUSY component
-        // REQUEST, REPLY, ADD, CANCEL on VEVENT components
-
-        $acl = $this->server->getPlugin('acl');
-
-        if ($componentType === 'VFREEBUSY' && $method === 'REQUEST') {
-
-            $acl && $acl->checkPrivileges($outboxUri,'{' . Plugin::NS_CALDAV . '}schedule-query-freebusy');
-            $this->handleFreeBusyRequest($outboxNode, $vObject);
-
-        } elseif ($componentType === 'VEVENT' && in_array($method, array('REQUEST','REPLY','ADD','CANCEL'))) {
-
-            $acl && $acl->checkPrivileges($outboxUri,'{' . Plugin::NS_CALDAV . '}schedule-post-vevent');
-            $this->handleEventNotification($outboxNode, $vObject);
-
-        } else {
-
-            throw new DAV\Exception\NotImplemented('SabreDAV supports only VFREEBUSY (REQUEST) and VEVENT (REQUEST, REPLY, ADD, CANCEL)');
-
-        }
-
-    }
-
-    /**
-     * This method handles the REQUEST, REPLY, ADD and CANCEL methods for
-     * VEVENT iTip messages.
-     *
-     * @return void
-     */
-    protected function handleEventNotification(Schedule\IOutbox $outboxNode, VObject\Component $vObject) {
-
-        $originator = $this->server->httpRequest->getHeader('Originator');
-        $recipients = $this->server->httpRequest->getHeader('Recipient');
-
-        if (!$originator) {
-            throw new DAV\Exception\BadRequest('The Originator: header must be specified when making POST requests');
-        }
-        if (!$recipients) {
-            throw new DAV\Exception\BadRequest('The Recipient: header must be specified when making POST requests');
-        }
-
-        $recipients = explode(',',$recipients);
-        foreach($recipients as $k=>$recipient) {
-
-            $recipient = trim($recipient);
-            if (!preg_match('/^mailto:(.*)@(.*)$/i', $recipient)) {
-                throw new DAV\Exception\BadRequest('Recipients must start with mailto: and must be valid email address');
-            }
-            $recipient = substr($recipient, 7);
-            $recipients[$k] = $recipient;
-        }
-
-        // We need to make sure that 'originator' matches the currently
-        // authenticated user.
-        $aclPlugin = $this->server->getPlugin('acl');
-        if (is_null($aclPlugin)) throw new DAV\Exception('The ACL plugin must be loaded for scheduling to work');
-        $principal = $aclPlugin->getCurrentUserPrincipal();
-
-        $props = $this->server->getProperties($principal,array(
-            '{' . self::NS_CALDAV . '}calendar-user-address-set',
-        ));
-
-        $addresses = array();
-        if (isset($props['{' . self::NS_CALDAV . '}calendar-user-address-set'])) {
-            $addresses = $props['{' . self::NS_CALDAV . '}calendar-user-address-set']->getHrefs();
-        }
-
-        $found = false;
-        foreach($addresses as $address) {
-
-            // Trimming the / on both sides, just in case..
-            if (rtrim(strtolower($originator),'/') === rtrim(strtolower($address),'/')) {
-                $found = true;
-                break;
-            }
-
-        }
-
-        if (!$found) {
-            throw new DAV\Exception\Forbidden('The addresses specified in the Originator header did not match any addresses in the owners calendar-user-address-set header');
-        }
-
-        // If the Originator header was a url, and not a mailto: address..
-        // we're going to try to pull the mailto: from the vobject body.
-        if (strtolower(substr($originator,0,7)) !== 'mailto:') {
-            $originator = (string)$vObject->VEVENT->ORGANIZER;
-
-        }
-        if (strtolower(substr($originator,0,7)) !== 'mailto:') {
-            throw new DAV\Exception\Forbidden('Could not find mailto: address in both the Orignator header, and the ORGANIZER property in the VEVENT');
-        }
-        $originator = substr($originator,7);
-
-        $result = $this->iMIPMessage($originator, $recipients, $vObject, $principal);
-        $this->server->httpResponse->setStatus(200);
-        $this->server->httpResponse->setHeader('Content-Type','application/xml');
-        $this->server->httpResponse->setBody($this->generateScheduleResponse($result));
-
-    }
-
-    /**
-     * Sends an iMIP message by email.
-     *
-     * This method must return an array with status codes per recipient.
-     * This should look something like:
-     *
-     * array(
-     *    'user1@example.org' => '2.0;Success'
-     * )
-     *
-     * Formatting for this status code can be found at:
-     * https://tools.ietf.org/html/rfc5545#section-3.8.8.3
-     *
-     * A list of valid status codes can be found at:
-     * https://tools.ietf.org/html/rfc5546#section-3.6
-     *
-     * @param string $originator
-     * @param array $recipients
-     * @param VObject\Component $vObject
-     * @param string $principal Principal url
-     * @return array
-     */
-    protected function iMIPMessage($originator, array $recipients, VObject\Component $vObject, $principal) {
-
-        if (!$this->imipHandler) {
-            $resultStatus = '5.2;This server does not support this operation';
-        } else {
-            $this->imipHandler->sendMessage($originator, $recipients, $vObject, $principal);
-            $resultStatus = '2.0;Success';
-        }
-
-        $result = array();
-        foreach($recipients as $recipient) {
-            $result[$recipient] = $resultStatus;
-        }
->>>>>>> bf8349e8
 
 
 
