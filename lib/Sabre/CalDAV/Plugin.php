<?php

namespace Sabre\CalDAV;

use Sabre\DAV;
use Sabre\DAVACL;
use Sabre\VObject;

/**
 * CalDAV plugin
 *
 * This plugin provides functionality added by CalDAV (RFC 4791)
 * It implements new reports, and the MKCALENDAR method.
 *
 * @copyright Copyright (C) 2007-2013 Rooftop Solutions. All rights reserved.
 * @author Evert Pot (http://www.rooftopsolutions.nl/)
 * @license http://code.google.com/p/sabredav/wiki/License Modified BSD License
 */
class Plugin extends DAV\ServerPlugin {

    /**
     * This is the official CalDAV namespace
     */
    const NS_CALDAV = 'urn:ietf:params:xml:ns:caldav';

    /**
     * This is the namespace for the proprietary calendarserver extensions
     */
    const NS_CALENDARSERVER = 'http://calendarserver.org/ns/';

    /**
     * The hardcoded root for calendar objects. It is unfortunate
     * that we're stuck with it, but it will have to do for now
     */
    const CALENDAR_ROOT = 'calendars';

    /**
     * Reference to server object
     *
     * @var DAV\Server
     */
    protected $server;

    /**
     * The email handler for invites and other scheduling messages.
     *
     * @var Schedule\IMip
     */
    protected $imipHandler;

    /**
     * Sets the iMIP handler.
     *
     * iMIP = The email transport of iCalendar scheduling messages. Setting
     * this is optional, but if you want the server to allow invites to be sent
     * out, you must set a handler.
     *
     * Specifically iCal will plain assume that the server supports this. If
     * the server doesn't, iCal will display errors when inviting people to
     * events.
     *
     * @param Schedule\IMip $imipHandler
     * @return void
     */
    public function setIMipHandler(Schedule\IMip $imipHandler) {

        $this->imipHandler = $imipHandler;

    }

    /**
     * Use this method to tell the server this plugin defines additional
     * HTTP methods.
     *
     * This method is passed a uri. It should only return HTTP methods that are
     * available for the specified uri.
     *
     * @param string $uri
     * @return array
     */
    public function getHTTPMethods($uri) {

        // The MKCALENDAR is only available on unmapped uri's, whose
        // parents extend IExtendedCollection
        list($parent, $name) = DAV\URLUtil::splitPath($uri);

        $node = $this->server->tree->getNodeForPath($parent);

        if ($node instanceof DAV\IExtendedCollection) {
            try {
                $node->getChild($name);
            } catch (DAV\Exception\NotFound $e) {
                return array('MKCALENDAR');
            }
        }
        return array();

    }

    /**
     * Returns a list of features for the DAV: HTTP header.
     *
     * @return array
     */
    public function getFeatures() {

        return array('calendar-access', 'calendar-proxy');

    }

    /**
     * Returns a plugin name.
     *
     * Using this name other plugins will be able to access other plugins
     * using DAV\Server::getPlugin
     *
     * @return string
     */
    public function getPluginName() {

        return 'caldav';

    }

    /**
     * Returns a list of reports this plugin supports.
     *
     * This will be used in the {DAV:}supported-report-set property.
     * Note that you still need to subscribe to the 'report' event to actually
     * implement them
     *
     * @param string $uri
     * @return array
     */
    public function getSupportedReportSet($uri) {

        $node = $this->server->tree->getNodeForPath($uri);

        $reports = array();
        if ($node instanceof ICalendar || $node instanceof ICalendarObject) {
            $reports[] = '{' . self::NS_CALDAV . '}calendar-multiget';
            $reports[] = '{' . self::NS_CALDAV . '}calendar-query';
        }
        if ($node instanceof ICalendar) {
            $reports[] = '{' . self::NS_CALDAV . '}free-busy-query';
        }
        return $reports;

    }

    /**
     * Initializes the plugin
     *
     * @param DAV\Server $server
     * @return void
     */
    public function initialize(DAV\Server $server) {

        $this->server = $server;

        $server->subscribeEvent('unknownMethod',array($this,'unknownMethod'));
        //$server->subscribeEvent('unknownMethod',array($this,'unknownMethod2'),1000);
        $server->subscribeEvent('report',array($this,'report'));
        $server->subscribeEvent('beforeGetProperties',array($this,'beforeGetProperties'));
        $server->subscribeEvent('onHTMLActionsPanel', array($this,'htmlActionsPanel'));
        $server->subscribeEvent('onBrowserPostAction', array($this,'browserPostAction'));
        $server->subscribeEvent('beforeWriteContent', array($this, 'beforeWriteContent'));
        $server->subscribeEvent('beforeCreateFile', array($this, 'beforeCreateFile'));
        $server->subscribeEvent('beforeMethod', array($this,'beforeMethod'));

        $server->xmlNamespaces[self::NS_CALDAV] = 'cal';
        $server->xmlNamespaces[self::NS_CALENDARSERVER] = 'cs';

        $server->propertyMap['{' . self::NS_CALDAV . '}supported-calendar-component-set'] = 'Sabre\\CalDAV\\Property\\SupportedCalendarComponentSet';
        $server->propertyMap['{' . self::NS_CALDAV . '}schedule-calendar-transp'] = 'Sabre\\CalDAV\\Property\\ScheduleCalendarTransp';

        $server->resourceTypeMapping['\\Sabre\\CalDAV\\ICalendar'] = '{urn:ietf:params:xml:ns:caldav}calendar';
        $server->resourceTypeMapping['\\Sabre\\CalDAV\\Schedule\\IOutbox'] = '{urn:ietf:params:xml:ns:caldav}schedule-outbox';
        $server->resourceTypeMapping['\\Sabre\\CalDAV\\Principal\\IProxyRead'] = '{http://calendarserver.org/ns/}calendar-proxy-read';
        $server->resourceTypeMapping['\\Sabre\\CalDAV\\Principal\\IProxyWrite'] = '{http://calendarserver.org/ns/}calendar-proxy-write';
        $server->resourceTypeMapping['\\Sabre\\CalDAV\\Notifications\\ICollection'] = '{' . self::NS_CALENDARSERVER . '}notification';

        array_push($server->protectedProperties,

            '{' . self::NS_CALDAV . '}supported-calendar-component-set',
            '{' . self::NS_CALDAV . '}supported-calendar-data',
            '{' . self::NS_CALDAV . '}max-resource-size',
            '{' . self::NS_CALDAV . '}min-date-time',
            '{' . self::NS_CALDAV . '}max-date-time',
            '{' . self::NS_CALDAV . '}max-instances',
            '{' . self::NS_CALDAV . '}max-attendees-per-instance',
            '{' . self::NS_CALDAV . '}calendar-home-set',
            '{' . self::NS_CALDAV . '}supported-collation-set',
            '{' . self::NS_CALDAV . '}calendar-data',

            // scheduling extension
            '{' . self::NS_CALDAV . '}schedule-inbox-URL',
            '{' . self::NS_CALDAV . '}schedule-outbox-URL',
            '{' . self::NS_CALDAV . '}calendar-user-address-set',
            '{' . self::NS_CALDAV . '}calendar-user-type',

            // CalendarServer extensions
            '{' . self::NS_CALENDARSERVER . '}getctag',
            '{' . self::NS_CALENDARSERVER . '}calendar-proxy-read-for',
            '{' . self::NS_CALENDARSERVER . '}calendar-proxy-write-for',
            '{' . self::NS_CALENDARSERVER . '}notification-URL',
            '{' . self::NS_CALENDARSERVER . '}notificationtype'

        );
    }

    /**
     * This function handles support for the MKCALENDAR method
     *
     * @param string $method
     * @param string $uri
     * @return bool
     */
    public function unknownMethod($method, $uri) {

        switch ($method) {
            case 'MKCALENDAR' :
                $this->httpMkCalendar($uri);
                // false is returned to stop the propagation of the
                // unknownMethod event.
                return false;
            case 'POST' :

                // Checking if this is a text/calendar content type
                $contentType = $this->server->httpRequest->getHeader('Content-Type');
                if (strpos($contentType, 'text/calendar')!==0) {
                    return;
                }

                // Checking if we're talking to an outbox
                try {
                    $node = $this->server->tree->getNodeForPath($uri);
                } catch (DAV\Exception\NotFound $e) {
                    return;
                }
                if (!$node instanceof Schedule\IOutbox)
                    return;

                $this->outboxRequest($node, $uri);
                return false;

        }

    }

    /**
     * This functions handles REPORT requests specific to CalDAV
     *
     * @param string $reportName
     * @param \DOMNode $dom
     * @return bool
     */
    public function report($reportName,$dom) {

        switch($reportName) {
            case '{'.self::NS_CALDAV.'}calendar-multiget' :
                $this->calendarMultiGetReport($dom);
                return false;
            case '{'.self::NS_CALDAV.'}calendar-query' :
                $this->calendarQueryReport($dom);
                return false;
            case '{'.self::NS_CALDAV.'}free-busy-query' :
                $this->freeBusyQueryReport($dom);
                return false;

        }


    }

    /**
     * This function handles the MKCALENDAR HTTP method, which creates
     * a new calendar.
     *
     * @param string $uri
     * @return void
     */
    public function httpMkCalendar($uri) {

        // Due to unforgivable bugs in iCal, we're completely disabling MKCALENDAR support
        // for clients matching iCal in the user agent
        //$ua = $this->server->httpRequest->getHeader('User-Agent');
        //if (strpos($ua,'iCal/')!==false) {
        //    throw new \Sabre\DAV\Exception\Forbidden('iCal has major bugs in it\'s RFC3744 support. Therefore we are left with no other choice but disabling this feature.');
        //}

        $body = $this->server->httpRequest->getBody(true);
        $properties = array();

        if ($body) {

            $dom = DAV\XMLUtil::loadDOMDocument($body);

            foreach($dom->firstChild->childNodes as $child) {

                if (DAV\XMLUtil::toClarkNotation($child)!=='{DAV:}set') continue;
                foreach(DAV\XMLUtil::parseProperties($child,$this->server->propertyMap) as $k=>$prop) {
                    $properties[$k] = $prop;
                }

            }
        }

        $resourceType = array('{DAV:}collection','{urn:ietf:params:xml:ns:caldav}calendar');

        $this->server->createCollection($uri,$resourceType,$properties);

        $this->server->httpResponse->sendStatus(201);
        $this->server->httpResponse->setHeader('Content-Length',0);
    }

    /**
     * beforeGetProperties
     *
     * This method handler is invoked before any after properties for a
     * resource are fetched. This allows us to add in any CalDAV specific
     * properties.
     *
     * @param string $path
     * @param DAV\INode $node
     * @param array $requestedProperties
     * @param array $returnedProperties
     * @return void
     */
    public function beforeGetProperties($path, DAV\INode $node, &$requestedProperties, &$returnedProperties) {

        if ($node instanceof DAVACL\IPrincipal) {

            // calendar-home-set property
            $calHome = '{' . self::NS_CALDAV . '}calendar-home-set';
            if (in_array($calHome,$requestedProperties)) {
                $principalId = $node->getName();
                $calendarHomePath = self::CALENDAR_ROOT . '/' . $principalId . '/';

                unset($requestedProperties[array_search($calHome, $requestedProperties)]);
                $returnedProperties[200][$calHome] = new DAV\Property\Href($calendarHomePath);

            }

            // schedule-outbox-URL property
            $scheduleProp = '{' . self::NS_CALDAV . '}schedule-outbox-URL';
            if (in_array($scheduleProp,$requestedProperties)) {
                $principalId = $node->getName();
                $outboxPath = self::CALENDAR_ROOT . '/' . $principalId . '/outbox';

                unset($requestedProperties[array_search($scheduleProp, $requestedProperties)]);
                $returnedProperties[200][$scheduleProp] = new DAV\Property\Href($outboxPath);

            }

            // calendar-user-address-set property
            $calProp = '{' . self::NS_CALDAV . '}calendar-user-address-set';
            if (in_array($calProp,$requestedProperties)) {

                $addresses = $node->getAlternateUriSet();
                $addresses[] = $this->server->getBaseUri() . $node->getPrincipalUrl() . '/';
                unset($requestedProperties[array_search($calProp, $requestedProperties)]);
                $returnedProperties[200][$calProp] = new DAV\Property\HrefList($addresses, false);

            }

            // These two properties are shortcuts for ical to easily find
            // other principals this principal has access to.
            $propRead = '{' . self::NS_CALENDARSERVER . '}calendar-proxy-read-for';
            $propWrite = '{' . self::NS_CALENDARSERVER . '}calendar-proxy-write-for';
            if (in_array($propRead,$requestedProperties) || in_array($propWrite,$requestedProperties)) {

                $aclPlugin = $this->server->getPlugin('acl');
                $membership = $aclPlugin->getPrincipalMembership($path);
                $readList = array();
                $writeList = array();

                foreach($membership as $group) {

                    $groupNode = $this->server->tree->getNodeForPath($group);

                    // If the node is either ap proxy-read or proxy-write
                    // group, we grab the parent principal and add it to the
                    // list.
                    if ($groupNode instanceof Principal\IProxyRead) {
                        list($readList[]) = DAV\URLUtil::splitPath($group);
                    }
                    if ($groupNode instanceof Principal\IProxyWrite) {
                        list($writeList[]) = DAV\URLUtil::splitPath($group);
                    }

                }
                if (in_array($propRead,$requestedProperties)) {
                    unset($requestedProperties[$propRead]);
                    $returnedProperties[200][$propRead] = new DAV\Property\HrefList($readList);
                }
                if (in_array($propWrite,$requestedProperties)) {
                    unset($requestedProperties[$propWrite]);
                    $returnedProperties[200][$propWrite] = new DAV\Property\HrefList($writeList);
                }

            }

            // notification-URL property
            $notificationUrl = '{' . self::NS_CALENDARSERVER . '}notification-URL';
            if (($index = array_search($notificationUrl, $requestedProperties)) !== false) {
                $principalId = $node->getName();
                $calendarHomePath = 'calendars/' . $principalId . '/notifications/';
                unset($requestedProperties[$index]);
                $returnedProperties[200][$notificationUrl] = new DAV\Property\Href($calendarHomePath);
            }

        } // instanceof IPrincipal

        if ($node instanceof Notifications\INode) {

            $propertyName = '{' . self::NS_CALENDARSERVER . '}notificationtype';
            if (($index = array_search($propertyName, $requestedProperties)) !== false) {

                $returnedProperties[200][$propertyName] =
                    $node->getNotificationType();

                unset($requestedProperties[$index]);

            }

        } // instanceof Notifications_INode


        if ($node instanceof ICalendarObject) {
            // The calendar-data property is not supposed to be a 'real'
            // property, but in large chunks of the spec it does act as such.
            // Therefore we simply expose it as a property.
            $calDataProp = '{' . Plugin::NS_CALDAV . '}calendar-data';
            if (in_array($calDataProp, $requestedProperties)) {
                unset($requestedProperties[$calDataProp]);
                $val = $node->get();
                if (is_resource($val))
                    $val = stream_get_contents($val);

                // Taking out \r to not screw up the xml output
                $returnedProperties[200][$calDataProp] = str_replace("\r","", $val);

            }
        }

    }

    /**
     * This function handles the calendar-multiget REPORT.
     *
     * This report is used by the client to fetch the content of a series
     * of urls. Effectively avoiding a lot of redundant requests.
     *
     * @param \DOMNode $dom
     * @return void
     */
    public function calendarMultiGetReport($dom) {

<<<<<<< HEAD
        $properties = array_keys(DAV\XMLUtil::parseProperties($dom->firstChild));
        $hrefElems = $dom->getElementsByTagNameNS('DAV:','href');

        $xpath = new \DOMXPath($dom);
        $xpath->registerNameSpace('cal',Plugin::NS_CALDAV);
        $xpath->registerNameSpace('dav','DAV:');
=======
        $properties = array_keys(Sabre_DAV_XMLUtil::parseProperties($dom->firstChild));
        $hrefElems = $dom->getElementsByTagNameNS('urn:DAV','href');

        $xpath = new DOMXPath($dom);
        $xpath->registerNameSpace('cal',Sabre_CalDAV_Plugin::NS_CALDAV);
        $xpath->registerNameSpace('dav','urn:DAV');
>>>>>>> 9cadeea2

        $expand = $xpath->query('/cal:calendar-multiget/dav:prop/cal:calendar-data/cal:expand');
        if ($expand->length>0) {
            $expandElem = $expand->item(0);
            $start = $expandElem->getAttribute('start');
            $end = $expandElem->getAttribute('end');
            if(!$start || !$end) {
                throw new DAV\Exception\BadRequest('The "start" and "end" attributes are required for the CALDAV:expand element');
            }
            $start = VObject\DateTimeParser::parseDateTime($start);
            $end = VObject\DateTimeParser::parseDateTime($end);

            if ($end <= $start) {
                throw new DAV\Exception\BadRequest('The end-date must be larger than the start-date in the expand element.');
            }

            $expand = true;

        } else {

            $expand = false;

        }

        foreach($hrefElems as $elem) {
            $uri = $this->server->calculateUri($elem->nodeValue);
            list($objProps) = $this->server->getPropertiesForPath($uri,$properties);

            if ($expand && isset($objProps[200]['{' . self::NS_CALDAV . '}calendar-data'])) {
                $vObject = VObject\Reader::read($objProps[200]['{' . self::NS_CALDAV . '}calendar-data']);
                $vObject->expand($start, $end);
                $objProps[200]['{' . self::NS_CALDAV . '}calendar-data'] = $vObject->serialize();
            }

            $propertyList[]=$objProps;

        }

        $prefer = $this->server->getHTTPPRefer();

        $this->server->httpResponse->sendStatus(207);
        $this->server->httpResponse->setHeader('Content-Type','application/xml; charset=utf-8');
        $this->server->httpResponse->setHeader('Vary','Brief,Prefer');
        $this->server->httpResponse->sendBody($this->server->generateMultiStatus($propertyList, $prefer['return-minimal']));

    }

    /**
     * This function handles the calendar-query REPORT
     *
     * This report is used by clients to request calendar objects based on
     * complex conditions.
     *
     * @param \DOMNode $dom
     * @return void
     */
    public function calendarQueryReport($dom) {

        $parser = new CalendarQueryParser($dom);
        $parser->parse();

        $node = $this->server->tree->getNodeForPath($this->server->getRequestUri());
        $depth = $this->server->getHTTPDepth(0);

        // The default result is an empty array
        $result = array();

        // The calendarobject was requested directly. In this case we handle
        // this locally.
        if ($depth == 0 && $node instanceof ICalendarObject) {

            $requestedCalendarData = true;
            $requestedProperties = $parser->requestedProperties;

            if (!in_array('{urn:ietf:params:xml:ns:caldav}calendar-data', $requestedProperties)) {

                // We always retrieve calendar-data, as we need it for filtering.
                $requestedProperties[] = '{urn:ietf:params:xml:ns:caldav}calendar-data';

                // If calendar-data wasn't explicitly requested, we need to remove
                // it after processing.
                $requestedCalendarData = false;
            }

            $properties = $this->server->getPropertiesForPath(
                $this->server->getRequestUri(),
                $requestedProperties,
                0
            );

            // This array should have only 1 element, the first calendar
            // object.
            $properties = current($properties);

            // If there wasn't any calendar-data returned somehow, we ignore
            // this.
            if (isset($properties[200]['{urn:ietf:params:xml:ns:caldav}calendar-data'])) {

                $validator = new CalendarQueryValidator();

                $vObject = VObject\Reader::read($properties[200]['{urn:ietf:params:xml:ns:caldav}calendar-data']);
                if ($validator->validate($vObject,$parser->filters)) {

                    // If the client didn't require the calendar-data property,
                    // we won't give it back.
                    if (!$requestedCalendarData) {
                        unset($properties[200]['{urn:ietf:params:xml:ns:caldav}calendar-data']);
                    } else {
                        if ($parser->expand) {
                            $vObject->expand($parser->expand['start'], $parser->expand['end']);
                            $properties[200]['{' . self::NS_CALDAV . '}calendar-data'] = $vObject->serialize();
                        }
                    }

                    $result = array($properties);

                }

            }

        }
        // If we're dealing with a calendar, the calendar itself is responsible
        // for the calendar-query.
        if ($node instanceof ICalendar && $depth = 1) {

            $nodePaths = $node->calendarQuery($parser->filters);

            foreach($nodePaths as $path) {

                list($properties) =
                    $this->server->getPropertiesForPath($this->server->getRequestUri() . '/' . $path, $parser->requestedProperties);

                if ($parser->expand) {
                    // We need to do some post-processing
                    $vObject = VObject\Reader::read($properties[200]['{urn:ietf:params:xml:ns:caldav}calendar-data']);
                    $vObject->expand($parser->expand['start'], $parser->expand['end']);
                    $properties[200]['{' . self::NS_CALDAV . '}calendar-data'] = $vObject->serialize();
                }

                $result[] = $properties;

            }

        }

        $prefer = $this->server->getHTTPPRefer();

        $this->server->httpResponse->sendStatus(207);
        $this->server->httpResponse->setHeader('Content-Type','application/xml; charset=utf-8');
        $this->server->httpResponse->setHeader('Vary','Brief,Prefer');
        $this->server->httpResponse->sendBody($this->server->generateMultiStatus($result, $prefer['return-minimal']));

    }

    /**
     * This method is responsible for parsing the request and generating the
     * response for the CALDAV:free-busy-query REPORT.
     *
     * @param \DOMNode $dom
     * @return void
     */
    protected function freeBusyQueryReport(\DOMNode $dom) {

        $start = null;
        $end = null;

        foreach($dom->firstChild->childNodes as $childNode) {

            $clark = DAV\XMLUtil::toClarkNotation($childNode);
            if ($clark == '{' . self::NS_CALDAV . '}time-range') {
                $start = $childNode->getAttribute('start');
                $end = $childNode->getAttribute('end');
                break;
            }

        }
        if ($start) {
            $start = VObject\DateTimeParser::parseDateTime($start);
        }
        if ($end) {
            $end = VObject\DateTimeParser::parseDateTime($end);
        }

        if (!$start && !$end) {
            throw new DAV\Exception\BadRequest('The freebusy report must have a time-range filter');
        }
        $acl = $this->server->getPlugin('acl');

        if (!$acl) {
            throw new DAV\Exception('The ACL plugin must be loaded for free-busy queries to work');
        }
        $uri = $this->server->getRequestUri();
        $acl->checkPrivileges($uri,'{' . self::NS_CALDAV . '}read-free-busy');

        $calendar = $this->server->tree->getNodeForPath($uri);
        if (!$calendar instanceof ICalendar) {
            throw new DAV\Exception\NotImplemented('The free-busy-query REPORT is only implemented on calendars');
        }

        // Doing a calendar-query first, to make sure we get the most
        // performance.
        $urls = $calendar->calendarQuery(array(
            'name' => 'VCALENDAR',
            'comp-filters' => array(
                array(
                    'name' => 'VEVENT',
                    'comp-filters' => array(),
                    'prop-filters' => array(),
                    'is-not-defined' => false,
                    'time-range' => array(
                        'start' => $start,
                        'end' => $end,
                    ),
                ),
            ),
            'prop-filters' => array(),
            'is-not-defined' => false,
            'time-range' => null,
        ));

        $objects = array_map(function($url) use ($calendar) {
            $obj = $calendar->getChild($url)->get();
            return $obj;
        }, $urls);

        $generator = new VObject\FreeBusyGenerator();
        $generator->setObjects($objects);
        $generator->setTimeRange($start, $end);
        $result = $generator->getResult();
        $result = $result->serialize();

        $this->server->httpResponse->sendStatus(200);
        $this->server->httpResponse->setHeader('Content-Type', 'text/calendar');
        $this->server->httpResponse->setHeader('Content-Length', strlen($result));
        $this->server->httpResponse->sendBody($result);

    }

    /**
     * This method is triggered before a file gets updated with new content.
     *
     * This plugin uses this method to ensure that CalDAV objects receive
     * valid calendar data.
     *
     * @param string $path
     * @param DAV\IFile $node
     * @param resource $data
     * @return void
     */
    public function beforeWriteContent($path, DAV\IFile $node, &$data) {

        if (!$node instanceof ICalendarObject)
            return;

        $this->validateICalendar($data, $path);

    }

    /**
     * This method is triggered before a new file is created.
     *
     * This plugin uses this method to ensure that newly created calendar
     * objects contain valid calendar data.
     *
     * @param string $path
     * @param resource $data
     * @param DAV\ICollection $parentNode
     * @return void
     */
    public function beforeCreateFile($path, &$data, DAV\ICollection $parentNode) {

        if (!$parentNode instanceof Calendar)
            return;

        $this->validateICalendar($data, $path);

    }

    /**
     * This event is triggered before any HTTP request is handled.
     *
     * We use this to intercept GET calls to notification nodes, and return the
     * proper response.
     *
     * @param string $method
     * @param string $path
     * @return void
     */
    public function beforeMethod($method, $path) {

        if ($method!=='GET') return;

        try {
            $node = $this->server->tree->getNodeForPath($path);
        } catch (DAV\Exception\NotFound $e) {
            return;
        }

        if (!$node instanceof Notifications\INode)
            return;

        if (!$this->server->checkPreconditions(true)) return false;
        $dom = new \DOMDocument('1.0', 'UTF-8');

        $dom->formatOutput = true;

        $root = $dom->createElement('cs:notification');
        foreach($this->server->xmlNamespaces as $namespace => $prefix) {
            $root->setAttribute('xmlns:' . $prefix, $namespace);
        }

        $dom->appendChild($root);
        $node->getNotificationType()->serializeBody($this->server, $root);

        $this->server->httpResponse->setHeader('Content-Type','application/xml');
        $this->server->httpResponse->setHeader('ETag',$node->getETag());
        $this->server->httpResponse->sendStatus(200);
        $this->server->httpResponse->sendBody($dom->saveXML());

        return false;

    }

    /**
     * Checks if the submitted iCalendar data is in fact, valid.
     *
     * An exception is thrown if it's not.
     *
     * @param resource|string $data
     * @param string $path
     * @return void
     */
    protected function validateICalendar(&$data, $path) {

        // If it's a stream, we convert it to a string first.
        if (is_resource($data)) {
            $data = stream_get_contents($data);
        }

        // Converting the data to unicode, if needed.
        $data = DAV\StringUtil::ensureUTF8($data);

        try {

            $vobj = VObject\Reader::read($data);

        } catch (VObject\ParseException $e) {

            throw new DAV\Exception\UnsupportedMediaType('This resource only supports valid iCalendar 2.0 data. Parse error: ' . $e->getMessage());

        }

        if ($vobj->name !== 'VCALENDAR') {
            throw new DAV\Exception\UnsupportedMediaType('This collection can only support iCalendar objects.');
        }

        // Get the Supported Components for the target calendar
        list($parentPath,$object) = DAV\URLUtil::splitPath($path);
        $calendarProperties = $this->server->getProperties($parentPath,array('{urn:ietf:params:xml:ns:caldav}supported-calendar-component-set'));
        $supportedComponents = $calendarProperties['{urn:ietf:params:xml:ns:caldav}supported-calendar-component-set']->getValue();

        $foundType = null;
        $foundUID = null;
        foreach($vobj->getComponents() as $component) {
            switch($component->name) {
                case 'VTIMEZONE' :
                    continue 2;
                case 'VEVENT' :
                case 'VTODO' :
                case 'VJOURNAL' :
                    if (is_null($foundType)) {
                        $foundType = $component->name;
                        if (!in_array($foundType, $supportedComponents)) {
                            throw new Exception\InvalidComponentType('This calendar only supports ' . implode(', ', $supportedComponents) . '. We found a ' . $foundType);
                        }
                        if (!isset($component->UID)) {
                            throw new DAV\Exception\BadRequest('Every ' . $component->name . ' component must have an UID');
                        }
                        $foundUID = (string)$component->UID;
                    } else {
                        if ($foundType !== $component->name) {
                            throw new DAV\Exception\BadRequest('A calendar object must only contain 1 component. We found a ' . $component->name . ' as well as a ' . $foundType);
                        }
                        if ($foundUID !== (string)$component->UID) {
                            throw new DAV\Exception\BadRequest('Every ' . $component->name . ' in this object must have identical UIDs');
                        }
                    }
                    break;
                default :
                    throw new DAV\Exception\BadRequest('You are not allowed to create components of type: ' . $component->name . ' here');

            }
        }
        if (!$foundType)
            throw new DAV\Exception\BadRequest('iCalendar object must contain at least 1 of VEVENT, VTODO or VJOURNAL');

    }

    /**
     * This method handles POST requests to the schedule-outbox.
     *
     * Currently, two types of requests are support:
     *   * FREEBUSY requests from RFC 6638
     *   * Simple iTIP messages from draft-desruisseaux-caldav-sched-04
     *
     * The latter is from an expired early draft of the CalDAV scheduling
     * extensions, but iCal depends on a feature from that spec, so we
     * implement it.
     *
     * @param Schedule\IOutbox $outboxNode
     * @param string $outboxUri
     * @return void
     */
    public function outboxRequest(Schedule\IOutbox $outboxNode, $outboxUri) {

        // Parsing the request body
        try {
            $vObject = VObject\Reader::read($this->server->httpRequest->getBody(true));
        } catch (VObject\ParseException $e) {
            throw new DAV\Exception\BadRequest('The request body must be a valid iCalendar object. Parse error: ' . $e->getMessage());
        }

        // The incoming iCalendar object must have a METHOD property, and a
        // component. The combination of both determines what type of request
        // this is.
        $componentType = null;
        foreach($vObject->getComponents() as $component) {
            if ($component->name !== 'VTIMEZONE') {
                $componentType = $component->name;
                break;
            }
        }
        if (is_null($componentType)) {
            throw new DAV\Exception\BadRequest('We expected at least one VTODO, VJOURNAL, VFREEBUSY or VEVENT component');
        }

        // Validating the METHOD
        $method = strtoupper((string)$vObject->METHOD);
        if (!$method) {
            throw new DAV\Exception\BadRequest('A METHOD property must be specified in iTIP messages');
        }

        // So we support two types of requests:
        //
        // REQUEST with a VFREEBUSY component
        // REQUEST, REPLY, ADD, CANCEL on VEVENT components

        $acl = $this->server->getPlugin('acl');

        if ($componentType === 'VFREEBUSY' && $method === 'REQUEST') {

            $acl && $acl->checkPrivileges($outboxUri,'{' . Plugin::NS_CALDAV . '}schedule-query-freebusy');
            $this->handleFreeBusyRequest($outboxNode, $vObject);

        } elseif ($componentType === 'VEVENT' && in_array($method, array('REQUEST','REPLY','ADD','CANCEL'))) {

            $acl && $acl->checkPrivileges($outboxUri,'{' . Plugin::NS_CALDAV . '}schedule-post-vevent');
            $this->handleEventNotification($outboxNode, $vObject);

        } else {

            throw new DAV\Exception\NotImplemented('SabreDAV supports only VFREEBUSY (REQUEST) and VEVENT (REQUEST, REPLY, ADD, CANCEL)');

        }

    }

    /**
     * This method handles the REQUEST, REPLY, ADD and CANCEL methods for
     * VEVENT iTip messages.
     *
     * @return void
     */
    protected function handleEventNotification(Schedule\IOutbox $outboxNode, VObject\Component $vObject) {

        $originator = $this->server->httpRequest->getHeader('Originator');
        $recipients = $this->server->httpRequest->getHeader('Recipient');

        if (!$originator) {
            throw new DAV\Exception\BadRequest('The Originator: header must be specified when making POST requests');
        }
        if (!$recipients) {
            throw new DAV\Exception\BadRequest('The Recipient: header must be specified when making POST requests');
        }

        $recipients = explode(',',$recipients);
        foreach($recipients as $k=>$recipient) {

            $recipient = trim($recipient);
            if (!preg_match('/^mailto:(.*)@(.*)$/i', $recipient)) {
                throw new DAV\Exception\BadRequest('Recipients must start with mailto: and must be valid email address');
            }
            $recipient = substr($recipient, 7);
            $recipients[$k] = $recipient;
        }

        // We need to make sure that 'originator' matches one of the email
        // addresses of the selected principal.
        $principal = $outboxNode->getOwner();
        $props = $this->server->getProperties($principal,array(
            '{' . self::NS_CALDAV . '}calendar-user-address-set',
        ));

        $addresses = array();
        if (isset($props['{' . self::NS_CALDAV . '}calendar-user-address-set'])) {
            $addresses = $props['{' . self::NS_CALDAV . '}calendar-user-address-set']->getHrefs();
        }

        $found = false;
        foreach($addresses as $address) {

            // Trimming the / on both sides, just in case..
            if (rtrim(strtolower($originator),'/') === rtrim(strtolower($address),'/')) {
                $found = true;
                break;
            }

        }

        if (!$found) {
            throw new DAV\Exception\Forbidden('The addresses specified in the Originator header did not match any addresses in the owners calendar-user-address-set header');
        }

        // If the Originator header was a url, and not a mailto: address..
        // we're going to try to pull the mailto: from the vobject body.
        if (strtolower(substr($originator,0,7)) !== 'mailto:') {
            $originator = (string)$vObject->VEVENT->ORGANIZER;

        }
        if (strtolower(substr($originator,0,7)) !== 'mailto:') {
            throw new DAV\Exception\Forbidden('Could not find mailto: address in both the Orignator header, and the ORGANIZER property in the VEVENT');
        }
        $originator = substr($originator,7);

        $result = $this->iMIPMessage($originator, $recipients, $vObject, $principal);
        $this->server->httpResponse->sendStatus(200);
        $this->server->httpResponse->setHeader('Content-Type','application/xml');
        $this->server->httpResponse->sendBody($this->generateScheduleResponse($result));

    }

    /**
     * Sends an iMIP message by email.
     *
     * This method must return an array with status codes per recipient.
     * This should look something like:
     *
     * array(
     *    'user1@example.org' => '2.0;Success'
     * )
     *
     * Formatting for this status code can be found at:
     * https://tools.ietf.org/html/rfc5545#section-3.8.8.3
     *
     * A list of valid status codes can be found at:
     * https://tools.ietf.org/html/rfc5546#section-3.6
     *
     * @param string $originator
     * @param array $recipients
     * @param VObject\Component $vObject
     * @param string $principal Principal url
     * @return array 
     */
    protected function iMIPMessage($originator, array $recipients, VObject\Component $vObject, $principal) {

        if (!$this->imipHandler) {
            $resultStatus = '5.2;This server does not support this operation';
        } else {
            $this->imipHandler->sendMessage($originator, $recipients, $vObject, $principal);
            $resultStatus = '2.0;Success';
        }

        $result = array();
        foreach($recipients as $recipient) {
            $result[$recipient] = $resultStatus;
        }

        return $result;

    }

    /**
     * Generates a schedule-response XML body
     *
     * The recipients array is a key->value list, containing email addresses
     * and iTip status codes. See the iMIPMessage method for a description of
     * the value.
     *
     * @param array $recipients
     * @return string
     */
    public function generateScheduleResponse(array $recipients) {

        $dom = new \DOMDocument('1.0','utf-8');
        $dom->formatOutput = true;
        $xscheduleResponse = $dom->createElement('cal:schedule-response');
        $dom->appendChild($xscheduleResponse);

        foreach($this->server->xmlNamespaces as $namespace=>$prefix) {

            $xscheduleResponse->setAttribute('xmlns:' . $prefix, $namespace);

        }

        foreach($recipients as $recipient=>$status) {
            $xresponse = $dom->createElement('cal:response');

            $xrecipient = $dom->createElement('cal:recipient');
            $xrecipient->appendChild($dom->createTextNode($recipient));
            $xresponse->appendChild($xrecipient);

            $xrequestStatus = $dom->createElement('cal:request-status');
            $xrequestStatus->appendChild($dom->createTextNode($status));
            $xresponse->appendChild($xrequestStatus);

            $xscheduleResponse->appendChild($xresponse);

        }

        return $dom->saveXML();

    }

    /**
     * This method is responsible for parsing a free-busy query request and
     * returning it's result.
     *
     * @param Schedule\IOutbox $outbox
     * @param string $request
     * @return string
     */
    protected function handleFreeBusyRequest(Schedule\IOutbox $outbox, VObject\Component $vObject) {

        $vFreeBusy = $vObject->VFREEBUSY;
        $organizer = $vFreeBusy->organizer;

        $organizer = (string)$organizer;

        // Validating if the organizer matches the owner of the inbox.
        $owner = $outbox->getOwner();

        $caldavNS = '{' . Plugin::NS_CALDAV . '}';

        $uas = $caldavNS . 'calendar-user-address-set';
        $props = $this->server->getProperties($owner,array($uas));

        if (empty($props[$uas]) || !in_array($organizer, $props[$uas]->getHrefs())) {
            throw new DAV\Exception\Forbidden('The organizer in the request did not match any of the addresses for the owner of this inbox');
        }

        if (!isset($vFreeBusy->ATTENDEE)) {
            throw new DAV\Exception\BadRequest('You must at least specify 1 attendee');
        }

        $attendees = array();
        foreach($vFreeBusy->ATTENDEE as $attendee) {
            $attendees[]= (string)$attendee;
        }


        if (!isset($vFreeBusy->DTSTART) || !isset($vFreeBusy->DTEND)) {
            throw new DAV\Exception\BadRequest('DTSTART and DTEND must both be specified');
        }

        $startRange = $vFreeBusy->DTSTART->getDateTime();
        $endRange = $vFreeBusy->DTEND->getDateTime();

        $results = array();
        foreach($attendees as $attendee) {
            $results[] = $this->getFreeBusyForEmail($attendee, $startRange, $endRange, $vObject);
        }

        $dom = new \DOMDocument('1.0','utf-8');
        $dom->formatOutput = true;
        $scheduleResponse = $dom->createElement('cal:schedule-response');
        foreach($this->server->xmlNamespaces as $namespace=>$prefix) {

            $scheduleResponse->setAttribute('xmlns:' . $prefix,$namespace);

        }
        $dom->appendChild($scheduleResponse);

        foreach($results as $result) {
            $response = $dom->createElement('cal:response');

            $recipient = $dom->createElement('cal:recipient');
            $recipientHref = $dom->createElement('d:href');

            $recipientHref->appendChild($dom->createTextNode($result['href']));
            $recipient->appendChild($recipientHref);
            $response->appendChild($recipient);

            $reqStatus = $dom->createElement('cal:request-status');
            $reqStatus->appendChild($dom->createTextNode($result['request-status']));
            $response->appendChild($reqStatus);

            if (isset($result['calendar-data'])) {

                $calendardata = $dom->createElement('cal:calendar-data');
                $calendardata->appendChild($dom->createTextNode(str_replace("\r\n","\n",$result['calendar-data']->serialize())));
                $response->appendChild($calendardata);

            }
            $scheduleResponse->appendChild($response);
        }

        $this->server->httpResponse->sendStatus(200);
        $this->server->httpResponse->setHeader('Content-Type','application/xml');
        $this->server->httpResponse->sendBody($dom->saveXML());

    }

    /**
     * Returns free-busy information for a specific address. The returned
     * data is an array containing the following properties:
     *
     * calendar-data : A VFREEBUSY VObject
     * request-status : an iTip status code.
     * href: The principal's email address, as requested
     *
     * The following request status codes may be returned:
     *   * 2.0;description
     *   * 3.7;description
     *
     * @param string $email address
     * @param \DateTime $start
     * @param \DateTime $end
     * @param VObject\Component $request
     * @return array
     */
    protected function getFreeBusyForEmail($email, \DateTime $start, \DateTime $end, VObject\Component $request) {

        $caldavNS = '{' . Plugin::NS_CALDAV . '}';

        $aclPlugin = $this->server->getPlugin('acl');
        if (substr($email,0,7)==='mailto:') $email = substr($email,7);

        $result = $aclPlugin->principalSearch(
            array('{http://sabredav.org/ns}email-address' => $email),
            array(
                '{DAV:}principal-URL', $caldavNS . 'calendar-home-set',
                '{http://sabredav.org/ns}email-address',
            )
        );

        if (!count($result)) {
            return array(
                'request-status' => '3.7;Could not find principal',
                'href' => 'mailto:' . $email,
            );
        }

        if (!isset($result[0][200][$caldavNS . 'calendar-home-set'])) {
            return array(
                'request-status' => '3.7;No calendar-home-set property found',
                'href' => 'mailto:' . $email,
            );
        }
        $homeSet = $result[0][200][$caldavNS . 'calendar-home-set']->getHref();

        // Grabbing the calendar list
        $objects = array();
        foreach($this->server->tree->getNodeForPath($homeSet)->getChildren() as $node) {
            if (!$node instanceof ICalendar) {
                continue;
            }
            $aclPlugin->checkPrivileges($homeSet . $node->getName() ,$caldavNS . 'read-free-busy');

            // Getting the list of object uris within the time-range
            $urls = $node->calendarQuery(array(
                'name' => 'VCALENDAR',
                'comp-filters' => array(
                    array(
                        'name' => 'VEVENT',
                        'comp-filters' => array(),
                        'prop-filters' => array(),
                        'is-not-defined' => false,
                        'time-range' => array(
                            'start' => $start,
                            'end' => $end,
                        ),
                    ),
                ),
                'prop-filters' => array(),
                'is-not-defined' => false,
                'time-range' => null,
            ));

            $calObjects = array_map(function($url) use ($node) {
                $obj = $node->getChild($url)->get();
                return $obj;
            }, $urls);

            $objects = array_merge($objects,$calObjects);

        }

        $vcalendar = VObject\Component::create('VCALENDAR');
        $vcalendar->VERSION = '2.0';
        $vcalendar->METHOD = 'REPLY';
        $vcalendar->CALSCALE = 'GREGORIAN';
        $vcalendar->PRODID = '-//SabreDAV//SabreDAV ' . DAV\Version::VERSION . '//EN';

        $generator = new VObject\FreeBusyGenerator();
        $generator->setObjects($objects);
        $generator->setTimeRange($start, $end);
        $generator->setBaseObject($vcalendar);

        $result = $generator->getResult();

        $vcalendar->VFREEBUSY->ATTENDEE = 'mailto:' . $email;
        $vcalendar->VFREEBUSY->UID = (string)$request->VFREEBUSY->UID;
        $vcalendar->VFREEBUSY->ORGANIZER = clone $request->VFREEBUSY->ORGANIZER;

        return array(
            'calendar-data' => $result,
            'request-status' => '2.0;Success',
            'href' => 'mailto:' . $email,
        );
    }

    /**
     * This method is used to generate HTML output for the
     * DAV\Browser\Plugin. This allows us to generate an interface users
     * can use to create new calendars.
     *
     * @param DAV\INode $node
     * @param string $output
     * @return bool
     */
    public function htmlActionsPanel(DAV\INode $node, &$output) {

        if (!$node instanceof UserCalendars)
            return;

        $output.= '<tr><td colspan="2"><form method="post" action="">
            <h3>Create new calendar</h3>
            <input type="hidden" name="sabreAction" value="mkcalendar" />
            <label>Name (uri):</label> <input type="text" name="name" /><br />
            <label>Display name:</label> <input type="text" name="{DAV:}displayname" /><br />
            <input type="submit" value="create" />
            </form>
            </td></tr>';

        return false;

    }

    /**
     * This method allows us to intercept the 'mkcalendar' sabreAction. This
     * action enables the user to create new calendars from the browser plugin.
     *
     * @param string $uri
     * @param string $action
     * @param array $postVars
     * @return bool
     */
    public function browserPostAction($uri, $action, array $postVars) {

        if ($action!=='mkcalendar')
            return;

        $resourceType = array('{DAV:}collection','{urn:ietf:params:xml:ns:caldav}calendar');
        $properties = array();
        if (isset($postVars['{DAV:}displayname'])) {
            $properties['{DAV:}displayname'] = $postVars['{DAV:}displayname'];
        }
        $this->server->createCollection($uri . '/' . $postVars['name'],$resourceType,$properties);
        return false;

    }

}<|MERGE_RESOLUTION|>--- conflicted
+++ resolved
@@ -457,21 +457,12 @@
      */
     public function calendarMultiGetReport($dom) {
 
-<<<<<<< HEAD
         $properties = array_keys(DAV\XMLUtil::parseProperties($dom->firstChild));
-        $hrefElems = $dom->getElementsByTagNameNS('DAV:','href');
+        $hrefElems = $dom->getElementsByTagNameNS('urn:DAV','href');
 
         $xpath = new \DOMXPath($dom);
         $xpath->registerNameSpace('cal',Plugin::NS_CALDAV);
-        $xpath->registerNameSpace('dav','DAV:');
-=======
-        $properties = array_keys(Sabre_DAV_XMLUtil::parseProperties($dom->firstChild));
-        $hrefElems = $dom->getElementsByTagNameNS('urn:DAV','href');
-
-        $xpath = new DOMXPath($dom);
-        $xpath->registerNameSpace('cal',Sabre_CalDAV_Plugin::NS_CALDAV);
         $xpath->registerNameSpace('dav','urn:DAV');
->>>>>>> 9cadeea2
 
         $expand = $xpath->query('/cal:calendar-multiget/dav:prop/cal:calendar-data/cal:expand');
         if ($expand->length>0) {
