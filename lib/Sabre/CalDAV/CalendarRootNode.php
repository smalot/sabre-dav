<?php

namespace Sabre\CalDAV;

/**
 * Calendars collection
 *
 * This object is responsible for generating a list of calendar-homes for each
 * user.
 *
 * @package Sabre
 * @subpackage CalDAV
 * @copyright Copyright (C) 2007-2012 Rooftop Solutions. All rights reserved.
 * @author Evert Pot (http://www.rooftopsolutions.nl/)
 * @license http://code.google.com/p/sabredav/wiki/License Modified BSD License
 */
class CalendarRootNode extends \Sabre\DAVACL\AbstractPrincipalCollection {

    /**
     * CalDAV backend
     *
     * @var Sabre\CalDAV\Backend\BackendInterface
     */
    protected $caldavBackend;

    /**
     * Constructor
     *
     * This constructor needs both an authentication and a caldav backend.
     *
     * By default this class will show a list of calendar collections for
     * principals in the 'principals' collection. If your main principals are
     * actually located in a different path, use the $principalPrefix argument
     * to override this.
     *
     * @param Sabre\DAVACL\IPrincipalBackend $principalBackend
     * @param Sabre\CalDAV\Backend\BackendInterface $caldavBackend
     * @param string $principalPrefix
     */
    public function __construct(\Sabre\DAVACL\IPrincipalBackend $principalBackend,Backend\BackendInterface $caldavBackend, $principalPrefix = 'principals') {

        parent::__construct($principalBackend, $principalPrefix);
        $this->caldavBackend = $caldavBackend;

    }

    /**
     * Returns the nodename
     *
     * We're overriding this, because the default will be the 'principalPrefix',
     * and we want it to be Sabre\CalDAV\Plugin::CALENDAR_ROOT
     *
     * @return string
     */
    public function getName() {

        return Plugin::CALENDAR_ROOT;

    }

    /**
     * This method returns a node for a principal.
     *
     * The passed array contains principal information, and is guaranteed to
     * at least contain a uri item. Other properties may or may not be
     * supplied by the authentication backend.
     *
     * @param array $principal
     * @return Sabre\DAV\INode
     */
    public function getChildForPrincipal(array $principal) {

<<<<<<< HEAD
        return new UserCalendars($this->principalBackend, $this->caldavBackend, $principal['uri']);
=======
        return new Sabre_CalDAV_UserCalendars($this->caldavBackend, $principal);
>>>>>>> a0ca64cd

    }

}<|MERGE_RESOLUTION|>--- conflicted
+++ resolved
@@ -70,11 +70,7 @@
      */
     public function getChildForPrincipal(array $principal) {
 
-<<<<<<< HEAD
-        return new UserCalendars($this->principalBackend, $this->caldavBackend, $principal['uri']);
-=======
-        return new Sabre_CalDAV_UserCalendars($this->caldavBackend, $principal);
->>>>>>> a0ca64cd
+        return new UserCalendars($this->caldavBackend, $principal['uri']);
 
     }
 
