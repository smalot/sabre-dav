--- conflicted
+++ resolved
@@ -19,11 +19,7 @@
     /**
      * CalDAV backend
      *
-<<<<<<< HEAD
-     * @var Sabre\CalDAV\Backend\Abstract
-=======
-     * @var Sabre_CalDAV_Backend_BackendInterface
->>>>>>> 45bd35e9
+     * @var Sabre\CalDAV\Backend\BackendInterface
      */
     protected $caldavBackend;
 
@@ -37,20 +33,11 @@
      * actually located in a different path, use the $principalPrefix argument
      * to override this.
      *
-     *
-<<<<<<< HEAD
      * @param Sabre\DAVACL\IPrincipalBackend $principalBackend
-     * @param Sabre\CalDAV\Backend\Abstract $caldavBackend
+     * @param Sabre\CalDAV\Backend\BackendInterface $caldavBackend
      * @param string $principalPrefix
      */
-    public function __construct(\Sabre\DAVACL\IPrincipalBackend $principalBackend,Backend\AbstractBackend $caldavBackend, $principalPrefix = 'principals') {
-=======
-     * @param Sabre_DAVACL_IPrincipalBackend $principalBackend
-     * @param Sabre_CalDAV_Backend_BackendInterface $caldavBackend
-     * @param string $principalPrefix
-     */
-    public function __construct(Sabre_DAVACL_IPrincipalBackend $principalBackend,Sabre_CalDAV_Backend_BackendInterface $caldavBackend, $principalPrefix = 'principals') {
->>>>>>> 45bd35e9
+    public function __construct(\Sabre\DAVACL\IPrincipalBackend $principalBackend,Backend\BackendInterface $caldavBackend, $principalPrefix = 'principals') {
 
         parent::__construct($principalBackend, $principalPrefix);
         $this->caldavBackend = $caldavBackend;
