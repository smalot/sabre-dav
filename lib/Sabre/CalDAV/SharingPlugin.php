<?php

namespace Sabre\CalDAV;

use Sabre\DAV;

/**
 * This plugin implements support for caldav sharing.
 *
 * This spec is defined at:
 * http://svn.calendarserver.org/repository/calendarserver/CalendarServer/trunk/doc/Extensions/caldav-sharing.txt
 *
 * See:
 * Sabre\CalDAV\Backend\SharingSupport for all the documentation.
 *
 * Note: This feature is experimental, and may change in between different
 * SabreDAV versions.
 *
 * @copyright Copyright (C) 2007-2012 Rooftop Solutions. All rights reserved.
 * @author Evert Pot (http://www.rooftopsolutions.nl/)
 * @license http://code.google.com/p/sabredav/wiki/License Modified BSD License
 */
class SharingPlugin extends DAV\ServerPlugin {

    /**
     * These are the various status constants used by sharing-messages.
     */
    const STATUS_ACCEPTED = 1;
    const STATUS_DECLINED = 2;
    const STATUS_DELETED = 3;
    const STATUS_NORESPONSE = 4;
    const STATUS_INVALID = 5;

    /**
     * Reference to SabreDAV server object.
     *
     * @var Sabre\DAV\Server
     */
    protected $server;

    /**
     * This method should return a list of server-features.
     *
     * This is for example 'versioning' and is added to the DAV: header
     * in an OPTIONS response.
     *
     * @return array
     */
    public function getFeatures() {

        return array('calendarserver-sharing');

    }

    /**
     * Returns a plugin name.
     *
     * Using this name other plugins will be able to access other plugins
     * using Sabre\DAV\Server::getPlugin
     *
     * @return string
     */
    public function getPluginName() {

        return 'caldav-sharing';

    }

    /**
     * This initializes the plugin.
     *
     * This function is called by Sabre\DAV\Server, after
     * addPlugin is called.
     *
     * This method should set up the required event subscriptions.
     *
     * @param DAV\Server $server
     * @return void
     */
    public function initialize(DAV\Server $server) {

        $this->server = $server;
        $server->resourceTypeMapping['Sabre\\CalDAV\\ISharedCalendar'] = '{' . Plugin::NS_CALENDARSERVER . '}shared';

        array_push(
            $this->server->protectedProperties,
            '{' . Plugin::NS_CALENDARSERVER . '}invite',
            '{' . Plugin::NS_CALENDARSERVER . '}allowed-sharing-modes',
            '{' . Plugin::NS_CALENDARSERVER . '}shared-url'
        );

        $this->server->subscribeEvent('beforeGetProperties', array($this, 'beforeGetProperties'));
        $this->server->subscribeEvent('afterGetProperties', array($this, 'afterGetProperties'));
        $this->server->subscribeEvent('updateProperties', array($this, 'updateProperties'));
        $this->server->subscribeEvent('unknownMethod', array($this,'unknownMethod'));

    }

    /**
     * This event is triggered when properties are requested for a certain
     * node.
     *
     * This allows us to inject any properties early.
     *
     * @param string $path
     * @param DAV\INode $node
     * @param array $requestedProperties
     * @param array $returnedProperties
     * @return void
     */
    public function beforeGetProperties($path, DAV\INode $node, &$requestedProperties, &$returnedProperties) {

        if ($node instanceof IShareableCalendar) {
            if (($index = array_search('{' . Plugin::NS_CALENDARSERVER . '}invite', $requestedProperties))!==false) {

                unset($requestedProperties[$index]);
                $returnedProperties[200]['{' . Plugin::NS_CALENDARSERVER . '}invite'] =
                    new Property\Invite(
                        $node->getShares()
                    );

            }

        }

        if ($node instanceof ISharedCalendar) {

            if (($index = array_search('{' . Plugin::NS_CALENDARSERVER . '}shared-url', $requestedProperties))!==false) {

                unset($requestedProperties[$index]);
                $returnedProperties[200]['{' . Plugin::NS_CALENDARSERVER . '}shared-url'] =
                    new DAV\Property\Href(
                        $node->getSharedUrl()
                    );

            }
            // The 'invite' property is slightly different for the 'shared'
            // instance of the calendar, as it also contains the owner
            // information.
            if (($index = array_search('{' . Plugin::NS_CALENDARSERVER . '}invite', $requestedProperties))!==false) {

                unset($requestedProperties[$index]);

                // Fetching owner information
                $props = $this->server->getPropertiesForPath($node->getOwner(), array(
                    '{http://sabredav.org/ns}email-address',
                    '{DAV:}displayname',
                ), 1);

                $ownerInfo = array(
                    'href' => $node->getOwner(),
                );

                if ($props && isset($props[0]) && isset($props[0][200])) {

                    // We're mapping the internal webdav properties to the
                    // elements caldav-sharing expects.
                    $mapping = array(
                        '{http://sabredav.org/ns}email-address' => 'href',
                        '{DAV:}displayname' => 'commonName',
                    );
                    foreach($mapping as $source=>$dest) {
                        if (isset($props[0][200][$source])) {
                            $ownerInfo[$dest] = $props[0][200][$source];
                        }
                    }

                }

                $returnedProperties[200]['{' . Plugin::NS_CALENDARSERVER . '}invite'] =
                    new Property\Invite(
                        $node->getShares(),
                        $ownerInfo
                    );

            }


        }

    }

    /**
     * This method is triggered *after* all properties have been retrieved.
     * This allows us to inject the correct resourcetype for calendars that
     * have been shared.
     *
     * @param string $path
     * @param array $properties
     * @param DAV\INode $node
     * @return void
     */
    public function afterGetProperties($path, &$properties, DAV\INode $node) {

        if ($node instanceof IShareableCalendar) {
            if (isset($properties[200]['{DAV:}resourcetype'])) {
                if (count($node->getShares())>0) {
                    $properties[200]['{DAV:}resourcetype']->add(
                        '{' . Plugin::NS_CALENDARSERVER . '}shared-owner'
                    );
                }
            }
            $propName = '{' . Plugin::NS_CALENDARSERVER . '}allowed-sharing-modes';
            if (array_key_exists($propName, $properties[404])) {
                unset($properties[404][$propName]);
                $properties[200][$propName] = new Property\AllowedSharingModes(true,false);
            }

        }

    }

    /**
     * This method is trigged when a user attempts to update a node's
     * properties.
     *
     * A previous draft of the sharing spec stated that it was possible to use
     * PROPPATCH to remove 'shared-owner' from the resourcetype, thus unsharing
     * the calendar.
     *
     * Even though this is no longer in the current spec, we keep this around
     * because OS X 10.7 may still make use of this feature.
     *
     * @param array $mutations
     * @param array $result
     * @param DAV\INode $node
     * @return void
     */
    public function updateProperties(array &$mutations, array &$result, DAV\INode $node) {

        if (!$node instanceof IShareableCalendar)
            return;

        if (!isset($mutations['{DAV:}resourcetype'])) {
            return;
        }

        // Only doing something if shared-owner is indeed not in the list.
<<<<<<< HEAD
        if($mutations['{DAV:}resourcetype']->is('{' . Plugin::NS_CALENDARSERVER . '}shared-owner')) return; 
=======
        if($mutations['{DAV:}resourcetype']->is('{' . Sabre_CalDAV_Plugin::NS_CALENDARSERVER . '}shared-owner')) return;
>>>>>>> 1e66b446

        $shares = $node->getShares();
        $remove = array();
        foreach($shares as $share) {
            $remove[] = $share['href'];
        }
        $node->updateShares(array(), $remove);

        // We're marking this update as 200 OK
        $result[200]['{DAV:}resourcetype'] = null;

        // Removing it from the mutations list
        unset($mutations['{DAV:}resourcetype']);

    }

    /**
     * This event is triggered when the server didn't know how to handle a
     * certain request.
     *
     * We intercept this to handle POST requests on calendars.
     *
     * @param string $method
     * @param string $uri
     * @return null|bool
     */
    public function unknownMethod($method, $uri) {

        if ($method!=='POST') {
            return;
        }

        // Only handling xml
        $contentType = $this->server->httpRequest->getHeader('Content-Type');
        if (strpos($contentType,'application/xml')===false && strpos($contentType,'text/xml')===false)
            return;

        // Making sure the node exists
        try {
            $node = $this->server->tree->getNodeForPath($uri);
        } catch (DAV\Exception\NotFound $e) {
            return;
        }

        $requestBody = $this->server->httpRequest->getBody(true);

<<<<<<< HEAD
        $dom = DAV\XMLUtil::loadDOMDocument($this->server->httpRequest->getBody(true));
=======
        // If this request handler could not deal with this POST request, it
        // will return 'null' and other plugins get a chance to handle the
        // request.
        //
        // However, we already requested the full body. This is a problem,
        // because a body can only be read once. This is why we preemptively
        // re-populated the request body with the existing data.
        $this->server->httpRequest->setBody($requestBody);

        $dom = Sabre_DAV_XMLUtil::loadDOMDocument($requestBody);
>>>>>>> 1e66b446

        $documentType = DAV\XMLUtil::toClarkNotation($dom->firstChild);

        switch($documentType) {

            // Dealing with the 'share' document, which modified invitees on a
            // calendar.
            case '{' . Plugin::NS_CALENDARSERVER . '}share' :

                // We can only deal with IShareableCalendar objects
                if (!$node instanceof IShareableCalendar) {
                    return;
                }

                // Getting ACL info
                $acl = $this->server->getPlugin('acl');

                // If there's no ACL support, we allow everything
                if ($acl) {
                    $acl->checkPrivileges($uri, '{DAV:}write');
                }

                $mutations = $this->parseShareRequest($dom);

                $node->updateShares($mutations[0], $mutations[1]);

                $this->server->httpResponse->sendStatus(200);
                // Adding this because sending a response body may cause issues,
                // and I wanted some type of indicator the response was handled.
                $this->server->httpResponse->setHeader('X-Sabre-Status', 'everything-went-well');

                // Breaking the event chain
                return false;

            // The invite-reply document is sent when the user replies to an
            // invitation of a calendar share.
            case '{'. Plugin::NS_CALENDARSERVER.'}invite-reply' :

                // This only works on the calendar-home-root node.
                if (!$node instanceof UserCalendars) {
                    return;
                }

                // Getting ACL info
                $acl = $this->server->getPlugin('acl');

                // If there's no ACL support, we allow everything
                if ($acl) {
                    $acl->checkPrivileges($uri, '{DAV:}write');
                }

                $message = $this->parseInviteReplyRequest($dom);

                $url = $node->shareReply(
                    $message['href'],
                    $message['status'],
                    $message['calendarUri'],
                    $message['inReplyTo'],
                    $message['summary']
                );

                $this->server->httpResponse->sendStatus(200);
                // Adding this because sending a response body may cause issues,
                // and I wanted some type of indicator the response was handled.
                $this->server->httpResponse->setHeader('X-Sabre-Status', 'everything-went-well');

                if ($url) {
                    $dom = new \DOMDocument('1.0', 'UTF-8');
                    $dom->formatOutput = true;

                    $root = $dom->createElement('cs:shared-as');
                    foreach($this->server->xmlNamespaces as $namespace => $prefix) {
                        $root->setAttribute('xmlns:' . $prefix, $namespace);
                    }

                    $dom->appendChild($root);
                    $href = new DAV\Property\Href($url);

                    $href->serialize($this->server, $root);
                    $this->server->httpResponse->setHeader('Content-Type','application/xml');
                    $this->server->httpResponse->sendBody($dom->saveXML());

                }

                // Breaking the event chain
                return false;

            case '{' . Plugin::NS_CALENDARSERVER . '}publish-calendar' :

                // We can only deal with IShareableCalendar objects
                if (!$node instanceof IShareableCalendar) {
                    return;
                }

                // Getting ACL info
                $acl = $this->server->getPlugin('acl');

                // If there's no ACL support, we allow everything
                if ($acl) {
                    $acl->checkPrivileges($uri, '{DAV:}write');
                }

                $node->setPublishStatus(true);

                // iCloud sends back the 202, so we will too.
                $this->server->httpResponse->sendStatus(202);

                // Adding this because sending a response body may cause issues,
                // and I wanted some type of indicator the response was handled.
                $this->server->httpResponse->setHeader('X-Sabre-Status', 'everything-went-well');

                // Breaking the event chain
                return false;

            case '{' . Plugin::NS_CALENDARSERVER . '}unpublish-calendar' :

                // We can only deal with IShareableCalendar objects
                if (!$node instanceof IShareableCalendar) {
                    return;
                }

                // Getting ACL info
                $acl = $this->server->getPlugin('acl');

                // If there's no ACL support, we allow everything
                if ($acl) {
                    $acl->checkPrivileges($uri, '{DAV:}write');
                }

                $node->setPublishStatus(false);

                $this->server->httpResponse->sendStatus(200);

                // Adding this because sending a response body may cause issues,
                // and I wanted some type of indicator the response was handled.
                $this->server->httpResponse->setHeader('X-Sabre-Status', 'everything-went-well');

                // Breaking the event chain
                return false;

        }



    }

    /**
     * Parses the 'share' POST request.
     *
     * This method returns an array, containing two arrays.
     * The first array is a list of new sharees. Every element is a struct
     * containing a:
     *   * href element. (usually a mailto: address)
     *   * commonName element (often a first and lastname, but can also be
     *     false)
     *   * readOnly (true or false)
     *   * summary (A description of the share, can also be false)
     *
     * The second array is a list of sharees that are to be removed. This is
     * just a simple array with 'hrefs'.
     *
     * @param \DOMDocument $dom
     * @return array
     */
    protected function parseShareRequest(\DOMDocument $dom) {

        $xpath = new \DOMXPath($dom);
        $xpath->registerNamespace('cs', Plugin::NS_CALENDARSERVER);
        $xpath->registerNamespace('d', 'DAV:');


        $set = array();
        $elems = $xpath->query('cs:set');

        for($i=0; $i < $elems->length; $i++) {

            $xset = $elems->item($i);
            $set[] = array(
                'href' => $xpath->evaluate('string(d:href)', $xset),
                'commonName' => $xpath->evaluate('string(cs:common-name)', $xset),
                'summary' => $xpath->evaluate('string(cs:summary)', $xset),
                'readOnly' => $xpath->evaluate('boolean(cs:read)', $xset)!==false
            );

        }

        $remove = array();
        $elems = $xpath->query('cs:remove');

        for($i=0; $i < $elems->length; $i++) {

            $xremove = $elems->item($i);
            $remove[] = $xpath->evaluate('string(d:href)', $xremove);

        }

        return array($set, $remove);

    }

    /**
     * Parses the 'invite-reply' POST request.
     *
     * This method returns an array, containing the following properties:
     *   * href - The sharee who is replying
     *   * status - One of the self::STATUS_* constants
     *   * calendarUri - The url of the shared calendar
     *   * inReplyTo - The unique id of the share invitation.
     *   * summary - Optional description of the reply.
     *
     * @param \DOMDocument $dom
     * @return array
     */
    protected function parseInviteReplyRequest(\DOMDocument $dom) {

        $xpath = new \DOMXPath($dom);
        $xpath->registerNamespace('cs', Plugin::NS_CALENDARSERVER);
        $xpath->registerNamespace('d', 'DAV:');

        $hostHref = $xpath->evaluate('string(cs:hosturl/d:href)');
        if (!$hostHref) {
            throw new DAV\Exception\BadRequest('The {' . Plugin::NS_CALENDARSERVER . '}hosturl/{DAV:}href element is required');
        }

        return array(
            'href' => $xpath->evaluate('string(d:href)'),
            'calendarUri' => $this->server->calculateUri($hostHref),
            'inReplyTo' => $xpath->evaluate('string(cs:in-reply-to)'),
            'summary' => $xpath->evaluate('string(cs:summary)'),
            'status' => $xpath->evaluate('boolean(cs:invite-accepted)')?self::STATUS_ACCEPTED:self::STATUS_DECLINED
        );

    }

}<|MERGE_RESOLUTION|>--- conflicted
+++ resolved
@@ -236,11 +236,7 @@
         }
 
         // Only doing something if shared-owner is indeed not in the list.
-<<<<<<< HEAD
-        if($mutations['{DAV:}resourcetype']->is('{' . Plugin::NS_CALENDARSERVER . '}shared-owner')) return; 
-=======
-        if($mutations['{DAV:}resourcetype']->is('{' . Sabre_CalDAV_Plugin::NS_CALENDARSERVER . '}shared-owner')) return;
->>>>>>> 1e66b446
+        if($mutations['{DAV:}resourcetype']->is('{' . Plugin::NS_CALENDARSERVER . '}shared-owner')) return;
 
         $shares = $node->getShares();
         $remove = array();
@@ -287,9 +283,6 @@
 
         $requestBody = $this->server->httpRequest->getBody(true);
 
-<<<<<<< HEAD
-        $dom = DAV\XMLUtil::loadDOMDocument($this->server->httpRequest->getBody(true));
-=======
         // If this request handler could not deal with this POST request, it
         // will return 'null' and other plugins get a chance to handle the
         // request.
@@ -299,8 +292,7 @@
         // re-populated the request body with the existing data.
         $this->server->httpRequest->setBody($requestBody);
 
-        $dom = Sabre_DAV_XMLUtil::loadDOMDocument($requestBody);
->>>>>>> 1e66b446
+        $dom = DAV\XMLUtil::loadDOMDocument($requestBody);
 
         $documentType = DAV\XMLUtil::toClarkNotation($dom->firstChild);
 
