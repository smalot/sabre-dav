--- conflicted
+++ resolved
@@ -1,6 +1,9 @@
 <?php
 
 namespace Sabre\CalDAV;
+
+use Sabre\DAV;
+use Sabre\DAVACL;
 
 /**
  * This object represents a CalDAV calendar.
@@ -14,7 +17,7 @@
  * @author Evert Pot (http://www.rooftopsolutions.nl/)
  * @license http://code.google.com/p/sabredav/wiki/License Modified BSD License
  */
-class Calendar implements ICalendar, \Sabre\DAV\IProperties, \Sabre\DAVACL\IACL {
+class Calendar implements ICalendar, DAV\IProperties, DAVACL\IACL {
 
     /**
      * This is an array with calendar information
@@ -43,7 +46,7 @@
      * @param Sabre\CalDAV\Backend\BackendInterface $caldavBackend
      * @param array $calendarInfo
      */
-    public function __construct(\Sabre\DAVACL\IPrincipalBackend $principalBackend, Backend\BackendInterface $caldavBackend, $calendarInfo) {
+    public function __construct(DAVACL\IPrincipalBackend $principalBackend, Backend\BackendInterface $caldavBackend, $calendarInfo) {
 
         $this->caldavBackend = $caldavBackend;
         $this->principalBackend = $principalBackend;
@@ -92,12 +95,9 @@
             case '{urn:ietf:params:xml:ns:caldav}supported-collation-set' :
                 $response[$prop] =  new Property\SupportedCollationSet();
                 break;
-<<<<<<< HEAD
             case '{DAV:}owner' :
-                $response[$prop] = new \Sabre\DAVACL\Property\Principal(\Sabre\DAVACL\Property\Principal::HREF,$this->calendarInfo['principaluri']);
+                $response[$prop] = new DAVACL\Property\Principal(DAVACL\Property\Principal::HREF,$this->calendarInfo['principaluri']);
                 break;
-=======
->>>>>>> c0857259
             default :
                 if (isset($this->calendarInfo[$prop])) $response[$prop] = $this->calendarInfo[$prop];
                 break;
@@ -118,22 +118,18 @@
     public function getChild($name) {
 
         $obj = $this->caldavBackend->getCalendarObject($this->calendarInfo['id'],$name);
-<<<<<<< HEAD
-        if (!$obj) throw new \Sabre\DAV\Exception\NotFound('Calendar object not found');
-        return new CalendarObject($this->caldavBackend,$this->calendarInfo,$obj);
-=======
-        if (!$obj) throw new Sabre_DAV_Exception_NotFound('Calendar object not found');
+
+        if (!$obj) throw new DAV\Exception\NotFound('Calendar object not found');
 
         $obj['acl'] = $this->getACL();
         // Removing the irrelivant
         foreach($obj['acl'] as $key=>$acl) {
-            if ($acl['privilege'] === '{' . Sabre_CalDAV_Plugin::NS_CALDAV . '}read-free-busy') {
+            if ($acl['privilege'] === '{' . Plugin::NS_CALDAV . '}read-free-busy') {
                 unset($obj['acl'][$key]);
             }
         }
 
-        return new Sabre_CalDAV_CalendarObject($this->caldavBackend,$this->calendarInfo,$obj);
->>>>>>> c0857259
+        return new CalendarObject($this->caldavBackend,$this->calendarInfo,$obj);
 
     }
 
@@ -147,18 +143,14 @@
         $objs = $this->caldavBackend->getCalendarObjects($this->calendarInfo['id']);
         $children = array();
         foreach($objs as $obj) {
-<<<<<<< HEAD
-            $children[] = new CalendarObject($this->caldavBackend,$this->calendarInfo,$obj);
-=======
             $obj['acl'] = $this->getACL();
             // Removing the irrelivant
             foreach($obj['acl'] as $key=>$acl) {
-                if ($acl['privilege'] === '{' . Sabre_CalDAV_Plugin::NS_CALDAV . '}read-free-busy') {
+                if ($acl['privilege'] === '{' . Plugin::NS_CALDAV . '}read-free-busy') {
                     unset($obj['acl'][$key]);
                 }
             }
-            $children[] = new Sabre_CalDAV_CalendarObject($this->caldavBackend,$this->calendarInfo,$obj);
->>>>>>> c0857259
+            $children[] = new CalendarObject($this->caldavBackend,$this->calendarInfo,$obj);
         }
         return $children;
 
@@ -190,7 +182,7 @@
      */
     public function createDirectory($name) {
 
-        throw new \Sabre\DAV\Exception\MethodNotAllowed('Creating collections in calendar objects is not allowed');
+        throw new DAV\Exception\MethodNotAllowed('Creating collections in calendar objects is not allowed');
 
     }
 
@@ -232,7 +224,7 @@
      */
     public function setName($newName) {
 
-        throw new \Sabre\DAV\Exception\MethodNotAllowed('Renaming calendars is not yet supported');
+        throw new DAV\Exception\MethodNotAllowed('Renaming calendars is not yet supported');
 
     }
 
@@ -333,7 +325,7 @@
      */
     public function setACL(array $acl) {
 
-        throw new \Sabre\DAV\Exception\MethodNotAllowed('Changing ACL is not yet supported');
+        throw new DAV\Exception\MethodNotAllowed('Changing ACL is not yet supported');
 
     }
 
@@ -351,7 +343,7 @@
      */
     public function getSupportedPrivilegeSet() {
 
-        $default = \Sabre\DAVACL\Plugin::getDefaultSupportedPrivilegeSet();
+        $default = DAVACL\Plugin::getDefaultSupportedPrivilegeSet();
 
         // We need to inject 'read-free-busy' in the tree, aggregated under
         // {DAV:}read.
@@ -360,7 +352,7 @@
             if ($agg['privilege'] !== '{DAV:}read') continue;
 
             $agg['aggregates'][] = array(
-                'privilege' => '{' . \Sabre\CalDAV\Plugin::NS_CALDAV . '}read-free-busy',
+                'privilege' => '{' . Plugin::NS_CALDAV . '}read-free-busy',
             );
 
         }
@@ -380,7 +372,7 @@
      * query.
      *
      * The list of filters are specified as an array. The exact array is
-     * documented by \Sabre\CalDAV\CalendarQueryParser.
+     * documented by Sabre\CalDAV\CalendarQueryParser.
      *
      * @param array $filters
      * @return array
