--- conflicted
+++ resolved
@@ -98,18 +98,13 @@
     public function getHTTPMethods($uri) {
 
         $tree = $this->server->tree;
-<<<<<<< HEAD
-        if ($tree->nodeExists($uri) && 
-            $tree->getNodeForPath($uri) instanceof IFile) {
-=======
-
-        if ($tree->nodeExists($uri) &&
-            ($tree->getNodeForPath($uri) instanceof Sabre_DAV_PartialUpdate_IFile || $tree->getNodeForPath($uri) instanceof Sabre_DAV_PartialUpdate_IPatchSupport)) {
->>>>>>> ad2dc532
-            return array('PATCH');
-         }
-
-         return array();
+        if ($tree->nodeExists($uri)) {
+            $node = $tree->getNodeForPath($uri);
+            if ($node instanceof IFile || $node instanceof IPatchSupport) {
+                return array('PATCH');
+            }
+        }
+        return array();
 
     }
 
@@ -183,7 +178,7 @@
         $body = $this->server->httpRequest->getBody();
 
 
-        if ($node instanceof Sabre_DAV_PartialUpdate_IPatchSupport) {
+        if ($node instanceof IPatchSupport) {
             $etag = $node->patch($body, $range[0], isset($range[1])?$range[1]:null);
         } else {
             // The old interface
