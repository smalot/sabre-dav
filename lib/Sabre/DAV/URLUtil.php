--- conflicted
+++ resolved
@@ -10,18 +10,12 @@
  * This file moved to the HTTP package and is now deprecated. Use 
  * Sabre\HTTP\URLUtil instead.
  *
-<<<<<<< HEAD
  * This file will be removed in a future version. 
  * 
  * @copyright Copyright (C) 2007-2014 fruux GmbH. All rights reserved.
  * @author Evert Pot (http://evertpot.com/) 
  * @deprecated Use Sabre\HTTP\URLUtil instead!
- * @license http://code.google.com/p/sabredav/wiki/License Modified BSD License
-=======
- * @copyright Copyright (C) 2007-2014 fruux GmbH (https://fruux.com/).
- * @author Evert Pot (http://evertpot.com/)
  * @license http://sabre.io/license/ Modified BSD License
->>>>>>> 0ed82799
  */
 class URLUtil extends HTTP\URLUtil {
 
