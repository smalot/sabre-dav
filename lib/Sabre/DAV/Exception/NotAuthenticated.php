--- conflicted
+++ resolved
@@ -10,13 +10,7 @@
  * This exception is thrown when the client did not provide valid
  * authentication credentials.
  *
-<<<<<<< HEAD
- * @copyright Copyright (C) 2007-2012 Rooftop Solutions. All rights reserved.
-=======
- * @package Sabre
- * @subpackage DAV
  * @copyright Copyright (C) 2007-2013 Rooftop Solutions. All rights reserved.
->>>>>>> 9f5c1f99
  * @author Evert Pot (http://www.rooftopsolutions.nl/) 
  * @license http://code.google.com/p/sabredav/wiki/License Modified BSD License
  */
