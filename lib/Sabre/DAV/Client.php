<?php

namespace Sabre\DAV;

/**
 * SabreDAV DAV client
 *
 * This client wraps around Curl to provide a convenient API to a WebDAV
 * server.
 *
 * NOTE: This class is experimental, it's api will likely change in the future.
 *
 * @copyright Copyright (C) 2007-2013 fruux GmbH (https://fruux.com/).
 * @author Evert Pot (http://evertpot.com/)
 * @license http://code.google.com/p/sabredav/wiki/License Modified BSD License
 */
class Client {

    /**
     * The propertyMap is a key-value array.
     *
     * If you use the propertyMap, any {DAV:}multistatus responses with the
     * proeprties listed in this array, will automatically be mapped to a
     * respective class.
     *
     * The {DAV:}resourcetype property is automatically added. This maps to
     * Sabre\DAV\Property\ResourceType
     *
     * @var array
     */
    public $propertyMap = array();

    protected $baseUri;
    protected $userName;
    protected $password;
    protected $proxy;
    protected $trustedCertificates;

    /**
     * Basic authentication
     */
    const AUTH_BASIC = 1;

    /**
     * Digest authentication
     */
    const AUTH_DIGEST = 2;

    /**
     * The authentication type we're using.
     *
     * This is a bitmask of AUTH_BASIC and AUTH_DIGEST.
     *
     * If DIGEST is used, the client makes 1 extra request per request, to get
     * the authentication tokens.
     *
     * @var int
     */
    protected $authType;

    /**
     * Indicates if SSL verification is enabled or not.
     *
     * @var boolean
     */
    protected $verifyPeer;

    /**
     * Constructor
     *
     * Settings are provided through the 'settings' argument. The following
     * settings are supported:
     *
     *   * baseUri
     *   * userName (optional)
     *   * password (optional)
     *   * proxy (optional)
     *
     * @param array $settings
     */
    public function __construct(array $settings) {

        if (!isset($settings['baseUri'])) {
            throw new \InvalidArgumentException('A baseUri must be provided');
        }

        $validSettings = array(
            'baseUri',
            'userName',
            'password',
            'proxy',
        );

        foreach($validSettings as $validSetting) {
            if (isset($settings[$validSetting])) {
                $this->$validSetting = $settings[$validSetting];
            }
        }

        if (isset($settings['authType'])) {
            $this->authType = $settings['authType'];
        } else {
            $this->authType = self::AUTH_BASIC | self::AUTH_DIGEST;
        }

        $this->propertyMap['{DAV:}resourcetype'] = 'Sabre\\DAV\\Property\\ResourceType';

    }

    /**
     * Add trusted root certificates to the webdav client.
     *
     * The parameter certificates should be a absolute path to a file
     * which contains all trusted certificates
     *
     * @param string $certificates
     */
    public function addTrustedCertificates($certificates) {
        $this->trustedCertificates = $certificates;
    }

    /**
     * Enables/disables SSL peer verification
     *
     * @param boolean $value
     */
    public function setVerifyPeer($value) {
        $this->verifyPeer = $value;
    }

    /**
     * Does a PROPFIND request
     *
     * The list of requested properties must be specified as an array, in clark
     * notation.
     *
     * The returned array will contain a list of filenames as keys, and
     * properties as values.
     *
     * The properties array will contain the list of properties. Only properties
     * that are actually returned from the server (without error) will be
     * returned, anything else is discarded.
     *
     * Depth should be either 0 or 1. A depth of 1 will cause a request to be
     * made to the server to also return all child resources.
     *
     * @param string $url
     * @param array $properties
     * @param int $depth
     * @return array
     */
    public function propFind($url, array $properties, $depth = 0) {

        $body = '<?xml version="1.0"?>' . "\n";
        $body.= '<d:propfind xmlns:d="DAV:">' . "\n";
        $body.= '  <d:prop>' . "\n";

        foreach($properties as $property) {

            list(
                $namespace,
                $elementName
            ) = XMLUtil::parseClarkNotation($property);

            if ($namespace === 'DAV:') {
                $body.='    <d:' . $elementName . ' />' . "\n";
            } else {
                $body.="    <x:" . $elementName . " xmlns:x=\"" . $namespace . "\"/>\n";
            }

        }

        $body.= '  </d:prop>' . "\n";
        $body.= '</d:propfind>';

        $response = $this->request('PROPFIND', $url, $body, array(
            'Depth' => $depth,
            'Content-Type' => 'application/xml'
        ));

        $result = $this->parseMultiStatus($response['body']);

        // If depth was 0, we only return the top item
        if ($depth===0) {
            reset($result);
            $result = current($result);
            return isset($result[200])?$result[200]:array();
        }

        $newResult = array();
        foreach($result as $href => $statusList) {

            $newResult[$href] = isset($statusList[200])?$statusList[200]:array();

        }

        return $newResult;

    }

    /**
     * Updates a list of properties on the server
     *
     * The list of properties must have clark-notation properties for the keys,
     * and the actual (string) value for the value. If the value is null, an
     * attempt is made to delete the property.
     *
     * @todo Must be building the request using the DOM, and does not yet
     *       support complex properties.
     * @param string $url
     * @param array $properties
     * @return void
     */
    public function propPatch($url, array $properties) {

        $body = '<?xml version="1.0"?>' . "\n";
        $body.= '<d:propertyupdate xmlns:d="DAV:">' . "\n";

        foreach($properties as $propName => $propValue) {

            list(
                $namespace,
                $elementName
            ) = XMLUtil::parseClarkNotation($propName);

            if ($propValue === null) {

                $body.="<d:remove><d:prop>\n";

                if ($namespace === 'DAV:') {
                    $body.='    <d:' . $elementName . ' />' . "\n";
                } else {
                    $body.="    <x:" . $elementName . " xmlns:x=\"" . $namespace . "\"/>\n";
                }

                $body.="</d:prop></d:remove>\n";

            } else {

                $body.="<d:set><d:prop>\n";
                if ($namespace === 'DAV:') {
                    $body.='    <d:' . $elementName . '>';
                } else {
                    $body.="    <x:" . $elementName . " xmlns:x=\"" . $namespace . "\">";
                }
                // Shitty.. i know
                $body.=htmlspecialchars($propValue, ENT_NOQUOTES, 'UTF-8');
                if ($namespace === 'DAV:') {
                    $body.='</d:' . $elementName . '>' . "\n";
                } else {
                    $body.="</x:" . $elementName . ">\n";
                }
                $body.="</d:prop></d:set>\n";

            }

        }

        $body.= '</d:propertyupdate>';

        $this->request('PROPPATCH', $url, $body, array(
            'Content-Type' => 'application/xml'
        ));

    }

    /**
     * Performs an HTTP options request
     *
     * This method returns all the features from the 'DAV:' header as an array.
     * If there was no DAV header, or no contents this method will return an
     * empty array.
     *
     * @return array
     */
    public function options() {

        $result = $this->request('OPTIONS');
        if (!isset($result['headers']['dav'])) {
            return array();
        }

        $features = explode(',', $result['headers']['dav']);
        foreach($features as &$v) {
            $v = trim($v);
        }
        return $features;

    }

    /**
     * Performs an actual HTTP request, and returns the result.
     *
     * If the specified url is relative, it will be expanded based on the base
     * url.
     *
     * The returned array contains 3 keys:
     *   * body - the response body
     *   * httpCode - a HTTP code (200, 404, etc)
     *   * headers - a list of response http headers. The header names have
     *     been lowercased.
     *
     * @param string $method
     * @param string $url
     * @param string $body
     * @param array $headers
     * @return array
     */
    public function request($method, $url = '', $body = null, $headers = array()) {

        $url = $this->getAbsoluteUrl($url);

        $curlSettings = array(
            CURLOPT_RETURNTRANSFER => true,
            // Return headers as part of the response
            CURLOPT_HEADER => true,
            CURLOPT_POSTFIELDS => $body,
            // Automatically follow redirects
            CURLOPT_FOLLOWLOCATION => true,
            CURLOPT_MAXREDIRS => 5,
        );

        if($this->verifyPeer !== null) {
            $curlSettings[CURLOPT_SSL_VERIFYPEER] = $this->verifyPeer;
        }

        if($this->trustedCertificates) {
            $curlSettings[CURLOPT_CAINFO] = $this->trustedCertificates;
        }

        switch ($method) {
            case 'HEAD' :

                // do not read body with HEAD requests (this is necessary because cURL does not ignore the body with HEAD
                // requests when the Content-Length header is given - which in turn is perfectly valid according to HTTP
                // specs...) cURL does unfortunately return an error in this case ("transfer closed transfer closed with
                // ... bytes remaining to read") this can be circumvented by explicitly telling cURL to ignore the
                // response body
                $curlSettings[CURLOPT_NOBODY] = true;
                $curlSettings[CURLOPT_CUSTOMREQUEST] = 'HEAD';
                break;

            default:
                $curlSettings[CURLOPT_CUSTOMREQUEST] = $method;
                break;

        }

        // Adding HTTP headers
        $nHeaders = array();
        foreach($headers as $key=>$value) {

            $nHeaders[] = $key . ': ' . $value;

        }
        $curlSettings[CURLOPT_HTTPHEADER] = $nHeaders;

        if ($this->proxy) {
            $curlSettings[CURLOPT_PROXY] = $this->proxy;
        }

        if ($this->userName && $this->authType) {
            $curlType = 0;
            if ($this->authType & self::AUTH_BASIC) {
                $curlType |= CURLAUTH_BASIC;
            }
            if ($this->authType & self::AUTH_DIGEST) {
                $curlType |= CURLAUTH_DIGEST;
            }
            $curlSettings[CURLOPT_HTTPAUTH] = $curlType;
            $curlSettings[CURLOPT_USERPWD] = $this->userName . ':' . $this->password;
        }

        list(
            $response,
            $curlInfo,
            $curlErrNo,
            $curlError
        ) = $this->curlRequest($url, $curlSettings);

        $headerBlob = substr($response, 0, $curlInfo['header_size']);
        $response = substr($response, $curlInfo['header_size']);

        // In the case of 100 Continue, or redirects we'll have multiple lists
        // of headers for each separate HTTP response. We can easily split this
        // because they are separated by \r\n\r\n
        $headerBlob = explode("\r\n\r\n", trim($headerBlob, "\r\n"));

        // We only care about the last set of headers
        $headerBlob = $headerBlob[count($headerBlob)-1];

        // Splitting headers
        $headerBlob = explode("\r\n", $headerBlob);

        $headers = array();
        foreach($headerBlob as $header) {
            $parts = explode(':', $header, 2);
            if (count($parts)==2) {
                $headers[strtolower(trim($parts[0]))] = trim($parts[1]);
            }
        }

        $response = array(
            'body' => $response,
            'statusCode' => $curlInfo['http_code'],
            'headers' => $headers
        );

        if ($curlErrNo) {
            throw new Exception('[CURL] Error while making request: ' . $curlError . ' (error code: ' . $curlErrNo . ')');
        }

        if ($response['statusCode']>=400) {
            switch ($response['statusCode']) {
                case 400 :
                    throw new Exception\BadRequest('Bad request');
                case 401 :
                    throw new Exception\NotAuthenticated('Not authenticated');
                case 402 :
                    throw new Exception\PaymentRequired('Payment required');
                case 403 :
                    throw new Exception\Forbidden('Forbidden');
                case 404:
                    throw new Exception\NotFound('Resource not found.');
                case 405 :
                    throw new Exception\MethodNotAllowed('Method not allowed');
                case 409 :
                    throw new Exception\Conflict('Conflict');
                case 412 :
                    throw new Exception\PreconditionFailed('Precondition failed');
                case 416 :
                    throw new Exception\RequestedRangeNotSatisfiable('Requested Range Not Satisfiable');
                case 500 :
                    throw new Exception('Internal server error');
                case 501 :
                    throw new Exception\NotImplemented('Not Implemented');
                case 507 :
                    throw new Exception\InsufficientStorage('Insufficient storage');
                default:
                    throw new Exception('HTTP error response. (errorcode ' . $response['statusCode'] . ')');
            }
        }

        return $response;

    }

    /**
     * Wrapper for all curl functions.
     *
     * The only reason this was split out in a separate method, is so it
     * becomes easier to unittest.
     *
     * @param string $url
     * @param array $settings
     * @return array
     */
    // @codeCoverageIgnoreStart
    protected function curlRequest($url, $settings) {

        $curl = curl_init($url);
        curl_setopt_array($curl, $settings);

        return array(
            curl_exec($curl),
            curl_getinfo($curl),
            curl_errno($curl),
            curl_error($curl)
        );

    }
    // @codeCoverageIgnoreEnd

    /**
     * Returns the full url based on the given url (which may be relative). All
     * urls are expanded based on the base url as given by the server.
     *
     * @param string $url
     * @return string
     */
    protected function getAbsoluteUrl($url) {

        // If the url starts with http:// or https://, the url is already absolute.
        if (preg_match('/^http(s?):\/\//', $url)) {
            return $url;
        }

        // If the url starts with a slash, we must calculate the url based off
        // the root of the base url.
        if (strpos($url,'/') === 0) {
            $parts = parse_url($this->baseUri);
            return $parts['scheme'] . '://' . $parts['host'] . (isset($parts['port'])?':' . $parts['port']:'') . $url;
        }

        // Otherwise...
        return $this->baseUri . $url;

    }

    /**
     * Parses a WebDAV multistatus response body
     *
     * This method returns an array with the following structure
     *
     * array(
     *   'url/to/resource' => array(
     *     '200' => array(
     *        '{DAV:}property1' => 'value1',
     *        '{DAV:}property2' => 'value2',
     *     ),
     *     '404' => array(
     *        '{DAV:}property1' => null,
     *        '{DAV:}property2' => null,
     *     ),
     *   )
     *   'url/to/resource2' => array(
     *      .. etc ..
     *   )
     * )
     *
     *
     * @param string $body xml body
     * @return array
     */
    public function parseMultiStatus($body) {

        $body = XMLUtil::convertDAVNamespace($body);

        $responseXML = simplexml_load_string($body, null, LIBXML_NOBLANKS | LIBXML_NOCDATA);
        if ($responseXML===false) {
            throw new \InvalidArgumentException('The passed data is not valid XML');
        }

        $responseXML->registerXPathNamespace('d', 'urn:DAV');

        $propResult = array();

        foreach($responseXML->xpath('d:response') as $response) {
            $response->registerXPathNamespace('d', 'urn:DAV');
            $href = $response->xpath('d:href');
            $href = (string)$href[0];

            $properties = array();

            foreach($response->xpath('d:propstat') as $propStat) {

                $propStat->registerXPathNamespace('d', 'urn:DAV');
                $status = $propStat->xpath('d:status');
                list($httpVersion, $statusCode, $message) = explode(' ', (string)$status[0],3);

<<<<<<< HEAD
                $properties[$statusCode] = XMLUtil::parseProperties(dom_import_simplexml($propStat), $this->propertyMap);
=======
                // Only using the propertymap for results with status 200.
                $propertyMap = $statusCode==='200' ? $this->propertyMap : array();

                $properties[$statusCode] = Sabre_DAV_XMLUtil::parseProperties(dom_import_simplexml($propStat), $propertyMap);
>>>>>>> a447028c

            }

            $propResult[$href] = $properties;

        }

        return $propResult;

    }

}<|MERGE_RESOLUTION|>--- conflicted
+++ resolved
@@ -548,14 +548,10 @@
                 $status = $propStat->xpath('d:status');
                 list($httpVersion, $statusCode, $message) = explode(' ', (string)$status[0],3);
 
-<<<<<<< HEAD
-                $properties[$statusCode] = XMLUtil::parseProperties(dom_import_simplexml($propStat), $this->propertyMap);
-=======
                 // Only using the propertymap for results with status 200.
                 $propertyMap = $statusCode==='200' ? $this->propertyMap : array();
 
-                $properties[$statusCode] = Sabre_DAV_XMLUtil::parseProperties(dom_import_simplexml($propStat), $propertyMap);
->>>>>>> a447028c
+                $properties[$statusCode] = XMLUtil::parseProperties(dom_import_simplexml($propStat), $propertyMap);
 
             }
 
