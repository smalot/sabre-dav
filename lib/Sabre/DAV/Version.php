<?php

namespace Sabre\DAV;

/**
 * This class contains the SabreDAV version constants.
 *
 * @copyright Copyright (C) 2007-2013 fruux GmbH (https://fruux.com/).
 * @author Evert Pot (http://evertpot.com/)
 * @license http://code.google.com/p/sabredav/wiki/License Modified BSD License
 */
class Version {

    /**
     * Full version number
     */
<<<<<<< HEAD
    const VERSION = '1.9.0';
=======
    const VERSION = '1.8.7';
>>>>>>> 967c0eca

    /**
     * Stability : alpha, beta, stable
     */
    const STABILITY = 'alpha';

}<|MERGE_RESOLUTION|>--- conflicted
+++ resolved
@@ -14,11 +14,7 @@
     /**
      * Full version number
      */
-<<<<<<< HEAD
-    const VERSION = '1.9.0';
-=======
     const VERSION = '1.8.7';
->>>>>>> 967c0eca
 
     /**
      * Stability : alpha, beta, stable
