--- conflicted
+++ resolved
@@ -93,17 +93,12 @@
         $locks = $this->getData();
 
         foreach($locks as $k=>$lock) {
-<<<<<<< HEAD
-            if ($lock->token == $lockInfo->token) unset($locks[$k]);
-            if (time() > $lock->timeout + $lock->created) unset($newLocks[$k]);
-=======
             if (
-                ($lock->token == $lockInfo->token) || 
+                ($lock->token == $lockInfo->token) ||
                 ($lock->timeout + $lock->created)
             ) {
                 unset($locks[$k]);
-            } 
->>>>>>> a74787c4
+            }
         }
         $locks[] = $lockInfo;
         $this->putData($locks);
