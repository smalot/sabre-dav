<?php

namespace Sabre\DAV\Locks;

use Sabre\DAV;

/**
 * Locking plugin
 *
 * This plugin provides locking support to a WebDAV server.
 * The easiest way to get started, is by hooking it up as such:
 *
 * $lockBackend = new Sabre\DAV\Locks\Backend\File('./mylockdb');
 * $lockPlugin = new Sabre\DAV\Locks\Plugin($lockBackend);
 * $server->addPlugin($lockPlugin);
 *
 * @copyright Copyright (C) 2007-2012 Rooftop Solutions. All rights reserved.
 * @author Evert Pot (http://www.rooftopsolutions.nl/)
 * @license http://code.google.com/p/sabredav/wiki/License Modified BSD License
 */
class Plugin extends DAV\ServerPlugin {

    /**
     * locksBackend
     *
     * @var Backend\Backend\Interface
     */
    protected $locksBackend;

    /**
     * server
     *
     * @var Sabre\DAV\Server
     */
    protected $server;

    /**
     * __construct
     *
     * @param Backend\BackendInterface $locksBackend
     */
    public function __construct(Backend\BackendInterface $locksBackend = null) {

        $this->locksBackend = $locksBackend;

    }

    /**
     * Initializes the plugin
     *
     * This method is automatically called by the Server class after addPlugin.
     *
     * @param DAV\Server $server
     * @return void
     */
    public function initialize(DAV\Server $server) {

        $this->server = $server;
        $server->subscribeEvent('unknownMethod',array($this,'unknownMethod'));
        $server->subscribeEvent('beforeMethod',array($this,'beforeMethod'),50);
        $server->subscribeEvent('afterGetProperties',array($this,'afterGetProperties'));

    }

    /**
     * Returns a plugin name.
     *
     * Using this name other plugins will be able to access other plugins
     * using Sabre\DAV\Server::getPlugin
     *
     * @return string
     */
    public function getPluginName() {

        return 'locks';

    }

    /**
     * This method is called by the Server if the user used an HTTP method
     * the server didn't recognize.
     *
     * This plugin intercepts the LOCK and UNLOCK methods.
     *
     * @param string $method
     * @param string $uri
     * @return bool
     */
    public function unknownMethod($method, $uri) {

        switch($method) {

            case 'LOCK'   : $this->httpLock($uri); return false;
            case 'UNLOCK' : $this->httpUnlock($uri); return false;

        }

    }

    /**
     * This method is called after most properties have been found
     * it allows us to add in any Lock-related properties
     *
     * @param string $path
     * @param array $newProperties
     * @return bool
     */
    public function afterGetProperties($path, &$newProperties) {

        foreach($newProperties[404] as $propName=>$discard) {

            switch($propName) {

                case '{DAV:}supportedlock' :
                    $val = false;
                    if ($this->locksBackend) $val = true;
                    $newProperties[200][$propName] = new DAV\Property\SupportedLock($val);
                    unset($newProperties[404][$propName]);
                    break;

                case '{DAV:}lockdiscovery' :
                    $newProperties[200][$propName] = new DAV\Property\LockDiscovery($this->getLocks($path));
                    unset($newProperties[404][$propName]);
                    break;

            }


        }
        return true;

    }


    /**
     * This method is called before the logic for any HTTP method is
     * handled.
     *
     * This plugin uses that feature to intercept access to locked resources.
     *
     * @param string $method
     * @param string $uri
     * @return bool
     */
    public function beforeMethod($method, $uri) {

        switch($method) {

            case 'DELETE' :
                $lastLock = null;
                if (!$this->validateLock($uri,$lastLock, true))
                    throw new DAV\Exception\Locked($lastLock);
                break;
            case 'MKCOL' :
            case 'PROPPATCH' :
            case 'PUT' :
            case 'PATCH' :
                $lastLock = null;
                if (!$this->validateLock($uri,$lastLock))
                    throw new DAV\Exception\Locked($lastLock);
                break;
            case 'MOVE' :
                $lastLock = null;
                if (!$this->validateLock(array(
                      $uri,
                      $this->server->calculateUri($this->server->httpRequest->getHeader('Destination')),
                    ),$lastLock, true))
                        throw new DAV\Exception\Locked($lastLock);
                break;
            case 'COPY' :
                $lastLock = null;
                if (!$this->validateLock(
                      $this->server->calculateUri($this->server->httpRequest->getHeader('Destination')),
                      $lastLock, true))
                        throw new DAV\Exception\Locked($lastLock);
                break;
        }

        return true;

    }

    /**
     * Use this method to tell the server this plugin defines additional
     * HTTP methods.
     *
     * This method is passed a uri. It should only return HTTP methods that are
     * available for the specified uri.
     *
     * @param string $uri
     * @return array
     */
    public function getHTTPMethods($uri) {

        if ($this->locksBackend)
            return array('LOCK','UNLOCK');

        return array();

    }

    /**
     * Returns a list of features for the HTTP OPTIONS Dav: header.
     *
     * In this case this is only the number 2. The 2 in the Dav: header
     * indicates the server supports locks.
     *
     * @return array
     */
    public function getFeatures() {

        return array(2);

    }

    /**
     * Returns all lock information on a particular uri
     *
     * This function should return an array with Sabre\DAV\Locks\LockInfo objects. If there are no locks on a file, return an empty array.
     *
     * Additionally there is also the possibility of locks on parent nodes, so we'll need to traverse every part of the tree
     * If the $returnChildLocks argument is set to true, we'll also traverse all the children of the object
     * for any possible locks and return those as well.
     *
     * @param string $uri
     * @param bool $returnChildLocks
     * @return array
     */
    public function getLocks($uri, $returnChildLocks = false) {

        $lockList = array();

        if ($this->locksBackend)
            $lockList = array_merge($lockList,$this->locksBackend->getLocks($uri, $returnChildLocks));

        return $lockList;

    }

    /**
     * Locks an uri
     *
     * The WebDAV lock request can be operated to either create a new lock on a file, or to refresh an existing lock
     * If a new lock is created, a full XML body should be supplied, containing information about the lock such as the type
     * of lock (shared or exclusive) and the owner of the lock
     *
     * If a lock is to be refreshed, no body should be supplied and there should be a valid If header containing the lock
     *
     * Additionally, a lock can be requested for a non-existent file. In these case we're obligated to create an empty file as per RFC4918:S7.3
     *
     * @param string $uri
     * @return void
     */
    protected function httpLock($uri) {

        $lastLock = null;
        if (!$this->validateLock($uri,$lastLock)) {

            // If the existing lock was an exclusive lock, we need to fail
            if (!$lastLock || $lastLock->scope == LockInfo::EXCLUSIVE) {
                //var_dump($lastLock);
                throw new DAV\Exception\ConflictingLock($lastLock);
            }

        }

        if ($body = $this->server->httpRequest->getBody(true)) {
            // This is a new lock request
            $lockInfo = $this->parseLockRequest($body);
            $lockInfo->depth = $this->server->getHTTPDepth();
            $lockInfo->uri = $uri;
            if($lastLock && $lockInfo->scope != LockInfo::SHARED) throw new DAV\Exception\ConflictingLock($lastLock);

        } elseif ($lastLock) {

            // This must have been a lock refresh
            $lockInfo = $lastLock;

            // The resource could have been locked through another uri.
            if ($uri!=$lockInfo->uri) $uri = $lockInfo->uri;

        } else {

            // There was neither a lock refresh nor a new lock request
            throw new DAV\Exception\BadRequest('An xml body is required for lock requests');

        }

        if ($timeout = $this->getTimeoutHeader()) $lockInfo->timeout = $timeout;

        $newFile = false;

        // If we got this far.. we should go check if this node actually exists. If this is not the case, we need to create it first
        try {
            $this->server->tree->getNodeForPath($uri);

            // We need to call the beforeWriteContent event for RFC3744
            // Edit: looks like this is not used, and causing problems now.
            //
            // See Issue 222
            // $this->server->broadcastEvent('beforeWriteContent',array($uri));

        } catch (DAV\Exception\NotFound $e) {

            // It didn't, lets create it
            $this->server->createFile($uri,fopen('php://memory','r'));
            $newFile = true;

        }

        $this->lockNode($uri,$lockInfo);

        $this->server->httpResponse->setHeader('Content-Type','application/xml; charset=utf-8');
        $this->server->httpResponse->setHeader('Lock-Token','<opaquelocktoken:' . $lockInfo->token . '>');
        $this->server->httpResponse->sendStatus($newFile?201:200);
        $this->server->httpResponse->sendBody($this->generateLockResponse($lockInfo));

    }

    /**
     * Unlocks a uri
     *
     * This WebDAV method allows you to remove a lock from a node. The client should provide a valid locktoken through the Lock-token http header
     * The server should return 204 (No content) on success
     *
     * @param string $uri
     * @return void
     */
    protected function httpUnlock($uri) {

        $lockToken = $this->server->httpRequest->getHeader('Lock-Token');

        // If the locktoken header is not supplied, we need to throw a bad request exception
        if (!$lockToken) throw new DAV\Exception\BadRequest('No lock token was supplied');

        $locks = $this->getLocks($uri);

        // Windows sometimes forgets to include < and > in the Lock-Token
        // header
        if ($lockToken[0]!=='<') $lockToken = '<' . $lockToken . '>';

        foreach($locks as $lock) {

            if ('<opaquelocktoken:' . $lock->token . '>' == $lockToken) {

                $this->unlockNode($uri,$lock);
                $this->server->httpResponse->setHeader('Content-Length','0');
                $this->server->httpResponse->sendStatus(204);
                return;

            }

        }

        // If we got here, it means the locktoken was invalid
        throw new DAV\Exception\LockTokenMatchesRequestUri();

    }

    /**
     * Locks a uri
     *
     * All the locking information is supplied in the lockInfo object. The object has a suggested timeout, but this can be safely ignored
     * It is important that if the existing timeout is ignored, the property is overwritten, as this needs to be sent back to the client
     *
     * @param string $uri
     * @param LockInfo $lockInfo
     * @return bool
     */
    public function lockNode($uri,LockInfo $lockInfo) {

        if (!$this->server->broadcastEvent('beforeLock',array($uri,$lockInfo))) return;

        if ($this->locksBackend) return $this->locksBackend->lock($uri,$lockInfo);
        throw new DAV\Exception\MethodNotAllowed('Locking support is not enabled for this resource. No Locking backend was found so if you didn\'t expect this error, please check your configuration.');

    }

    /**
     * Unlocks a uri
     *
     * This method removes a lock from a uri. It is assumed all the supplied information is correct and verified
     *
     * @param string $uri
     * @param LockInfo $lockInfo
     * @return bool
     */
    public function unlockNode($uri, LockInfo $lockInfo) {

        if (!$this->server->broadcastEvent('beforeUnlock',array($uri,$lockInfo))) return;
        if ($this->locksBackend) return $this->locksBackend->unlock($uri,$lockInfo);

    }


    /**
     * Returns the contents of the HTTP Timeout header.
     *
     * The method formats the header into an integer.
     *
     * @return int
     */
    public function getTimeoutHeader() {

        $header = $this->server->httpRequest->getHeader('Timeout');

        if ($header) {

            if (stripos($header,'second-')===0) $header = (int)(substr($header,7));
            else if (strtolower($header)=='infinite') $header = LockInfo::TIMEOUT_INFINITE;
            else throw new DAV\Exception\BadRequest('Invalid HTTP timeout header');

        } else {

            $header = 0;

        }

        return $header;

    }

    /**
     * Generates the response for successful LOCK requests
     *
     * @param LockInfo $lockInfo
     * @return string
     */
    protected function generateLockResponse(LockInfo $lockInfo) {

        $dom = new \DOMDocument('1.0','utf-8');
        $dom->formatOutput = true;

        $prop = $dom->createElementNS('DAV:','d:prop');
        $dom->appendChild($prop);

        $lockDiscovery = $dom->createElementNS('DAV:','d:lockdiscovery');
        $prop->appendChild($lockDiscovery);

        $lockObj = new DAV\Property\LockDiscovery(array($lockInfo),true);
        $lockObj->serialize($this->server,$lockDiscovery);

        return $dom->saveXML();

    }

    /**
     * validateLock should be called when a write operation is about to happen
     * It will check if the requested url is locked, and see if the correct lock tokens are passed
     *
     * @param mixed $urls List of relevant urls. Can be an array, a string or nothing at all for the current request uri
     * @param mixed $lastLock This variable will be populated with the last checked lock object (Sabre\DAV\Locks\LockInfo)
     * @param bool $checkChildLocks If set to true, this function will also look for any locks set on child resources of the supplied urls. This is needed for for example deletion of entire trees.
     * @return bool
     */
    protected function validateLock($urls = null,&$lastLock = null, $checkChildLocks = false) {

        if (is_null($urls)) {
            $urls = array($this->server->getRequestUri());
        } elseif (is_string($urls)) {
            $urls = array($urls);
        } elseif (!is_array($urls)) {
            throw new DAV\Exception('The urls parameter should either be null, a string or an array');
        }

        $conditions = $this->server->getIfConditions();

        // We're going to loop through the urls and make sure all lock conditions are satisfied
        foreach($urls as $url) {

            $locks = $this->getLocks($url, $checkChildLocks);

            // If there were no conditions, but there were locks, we fail
            if (!$conditions && $locks) {
                reset($locks);
                $lastLock = current($locks);
                return false;
            }

            // If there were no locks or conditions, we go to the next url
            if (!$locks && !$conditions) continue;

            foreach($conditions as $condition) {

                if (!$condition['uri']) {
                    $conditionUri = $this->server->getRequestUri();
                } else {
                    $conditionUri = $this->server->calculateUri($condition['uri']);
                }

                // If the condition has a url, and it isn't part of the affected url at all, check the next condition
                if ($conditionUri && strpos($url,$conditionUri)!==0) continue;

                // The tokens array contians arrays with 2 elements. 0=true/false for normal/not condition, 1=locktoken
                // At least 1 condition has to be satisfied
                foreach($condition['tokens'] as $conditionToken) {

                    $etagValid = true;
                    $lockValid  = true;

                    // key 2 can contain an etag
                    if ($conditionToken[2]) {

                        $uri = $conditionUri?$conditionUri:$this->server->getRequestUri();
                        $node = $this->server->tree->getNodeForPath($uri);
                        $etagValid = $node->getETag()==$conditionToken[2];

                    }

                    // key 1 can contain a lock token
                    if ($conditionToken[1]) {

                        $lockValid = false;
                        // Match all the locks
                        foreach($locks as $lockIndex=>$lock) {

                            $lockToken = 'opaquelocktoken:' . $lock->token;

                            // Checking NOT
                            if (!$conditionToken[0] && $lockToken != $conditionToken[1]) {

                                // Condition valid, onto the next
                                $lockValid = true;
                                break;
                            }
                            if ($conditionToken[0] && $lockToken == $conditionToken[1]) {

                                $lastLock = $lock;
                                // Condition valid and lock matched
                                unset($locks[$lockIndex]);
                                $lockValid = true;
                                break;

                            }

                        }

                    }

                    // If, after checking both etags and locks they are stil valid,
                    // we can continue with the next condition.
                    if ($etagValid && $lockValid) continue 2;
               }
               // No conditions matched, so we fail
               throw new DAV\Exception\PreconditionFailed('The tokens provided in the if header did not match','If');
            }

            // Conditions were met, we'll also need to check if all the locks are gone
            if (count($locks)) {

                reset($locks);

                // There's still locks, we fail
                $lastLock = current($locks);
                return false;

            }


        }

        // We got here, this means every condition was satisfied
        return true;

    }

    /**
<<<<<<< HEAD
     * Parses a webdav lock xml body, and returns a new Sabre_DAV_Locks_LockInfo object
=======
     * This method is created to extract information from the WebDAV HTTP 'If:' header
     *
     * The If header can be quite complex, and has a bunch of features. We're using a regex to extract all relevant information
     * The function will return an array, containing structs with the following keys
     *
     *   * uri   - the uri the condition applies to. If this is returned as an
     *     empty string, this implies it's referring to the request url.
     *   * tokens - The lock token. another 2 dimensional array containing 2 elements (0 = true/false.. If this is a negative condition its set to false, 1 = the actual token)
     *   * etag - an etag, if supplied
     *
     * @return array
     */
    public function getIfConditions() {

        $header = $this->server->httpRequest->getHeader('If');
        if (!$header) return array();

        $matches = array();

        $regex = '/(?:\<(?P<uri>.*?)\>\s)?\((?P<not>Not\s)?(?:\<(?P<token>[^\>]*)\>)?(?:\s?)(?:\[(?P<etag>[^\]]*)\])?\)/im';
        preg_match_all($regex,$header,$matches,PREG_SET_ORDER);

        $conditions = array();

        foreach($matches as $match) {

            $condition = array(
                'uri'   => $match['uri'],
                'tokens' => array(
                    array($match['not']?0:1,$match['token'],isset($match['etag'])?$match['etag']:'')
                ),
            );

            if (!$condition['uri'] && count($conditions)) $conditions[count($conditions)-1]['tokens'][] = array(
                $match['not']?0:1,
                $match['token'],
                isset($match['etag'])?$match['etag']:''
            );
            else {
                $conditions[] = $condition;
            }

        }

        return $conditions;

    }

    /**
     * Parses a webdav lock xml body, and returns a new Sabre\DAV\Locks\LockInfo object
>>>>>>> 866953fd
     *
     * @param string $body
     * @return DAV\Locks\LockInfo
     */
    protected function parseLockRequest($body) {

        $xml = simplexml_load_string($body,null,LIBXML_NOWARNING);
        $xml->registerXPathNamespace('d','DAV:');
        $lockInfo = new LockInfo();

        $children = $xml->children("DAV:");
        $lockInfo->owner = (string)$children->owner;

        $lockInfo->token = DAV\UUIDUtil::getUUID();
        $lockInfo->scope = count($xml->xpath('d:lockscope/d:exclusive'))>0 ? LockInfo::EXCLUSIVE : LockInfo::SHARED;

        return $lockInfo;

    }


}<|MERGE_RESOLUTION|>--- conflicted
+++ resolved
@@ -565,63 +565,10 @@
     }
 
     /**
-<<<<<<< HEAD
-     * Parses a webdav lock xml body, and returns a new Sabre_DAV_Locks_LockInfo object
-=======
-     * This method is created to extract information from the WebDAV HTTP 'If:' header
-     *
-     * The If header can be quite complex, and has a bunch of features. We're using a regex to extract all relevant information
-     * The function will return an array, containing structs with the following keys
-     *
-     *   * uri   - the uri the condition applies to. If this is returned as an
-     *     empty string, this implies it's referring to the request url.
-     *   * tokens - The lock token. another 2 dimensional array containing 2 elements (0 = true/false.. If this is a negative condition its set to false, 1 = the actual token)
-     *   * etag - an etag, if supplied
-     *
-     * @return array
-     */
-    public function getIfConditions() {
-
-        $header = $this->server->httpRequest->getHeader('If');
-        if (!$header) return array();
-
-        $matches = array();
-
-        $regex = '/(?:\<(?P<uri>.*?)\>\s)?\((?P<not>Not\s)?(?:\<(?P<token>[^\>]*)\>)?(?:\s?)(?:\[(?P<etag>[^\]]*)\])?\)/im';
-        preg_match_all($regex,$header,$matches,PREG_SET_ORDER);
-
-        $conditions = array();
-
-        foreach($matches as $match) {
-
-            $condition = array(
-                'uri'   => $match['uri'],
-                'tokens' => array(
-                    array($match['not']?0:1,$match['token'],isset($match['etag'])?$match['etag']:'')
-                ),
-            );
-
-            if (!$condition['uri'] && count($conditions)) $conditions[count($conditions)-1]['tokens'][] = array(
-                $match['not']?0:1,
-                $match['token'],
-                isset($match['etag'])?$match['etag']:''
-            );
-            else {
-                $conditions[] = $condition;
-            }
-
-        }
-
-        return $conditions;
-
-    }
-
-    /**
      * Parses a webdav lock xml body, and returns a new Sabre\DAV\Locks\LockInfo object
->>>>>>> 866953fd
      *
      * @param string $body
-     * @return DAV\Locks\LockInfo
+     * @return LockInfo
      */
     protected function parseLockRequest($body) {
 
