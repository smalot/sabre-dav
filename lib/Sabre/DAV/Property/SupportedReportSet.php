--- conflicted
+++ resolved
@@ -8,13 +8,8 @@
  *
  * @package Sabre
  * @subpackage DAV
-<<<<<<< HEAD
- * @copyright Copyright (C) 2007-2011 Rooftop Solutions. All rights reserved.
+ * @copyright Copyright (C) 2007-2012 Rooftop Solutions. All rights reserved.
  * @author Evert Pot (http://www.rooftopsolutions.nl/)
-=======
- * @copyright Copyright (C) 2007-2012 Rooftop Solutions. All rights reserved.
- * @author Evert Pot (http://www.rooftopsolutions.nl/) 
->>>>>>> b014dd92
  * @license http://code.google.com/p/sabredav/wiki/License Modified BSD License
  */
 class Sabre_DAV_Property_SupportedReportSet extends Sabre_DAV_Property {
