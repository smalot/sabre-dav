--- conflicted
+++ resolved
@@ -514,12 +514,8 @@
         $node = $this->tree->getNodeForPath($uri,0);
 
         if (!$this->checkPreconditions(true)) return false;
-
-<<<<<<< HEAD
-        if (!($node instanceof IFile)) throw new Exception\NotImplemented('GET is only implemented on File objects');
-=======
-        if (!$node instanceof Sabre_DAV_IFile) throw new Sabre_DAV_Exception_NotImplemented('GET is only implemented on File objects');
->>>>>>> 45bd35e9
+        if (!$node instanceof IFile) throw new Exception\NotImplemented('GET is only implemented on File objects');
+
         $body = $node->get();
 
         // Converting string into stream, if needed.
@@ -2005,15 +2001,9 @@
         // If the propfind body was empty, it means IE is requesting 'all' properties
         if (!$body) return array();
 
-<<<<<<< HEAD
         $dom = XMLUtil::loadDOMDocument($body);
-        $elem = $dom->getElementsByTagNameNS('urn:DAV','propfind')->item(0);
+        $elem = $dom->getElementsByTagNameNS('DAV:','propfind')->item(0);
         return array_keys(XMLUtil::parseProperties($elem));
-=======
-        $dom = Sabre_DAV_XMLUtil::loadDOMDocument($body);
-        $elem = $dom->getElementsByTagNameNS('DAV:','propfind')->item(0);
-        return array_keys(Sabre_DAV_XMLUtil::parseProperties($elem));
->>>>>>> 45bd35e9
 
     }
 
