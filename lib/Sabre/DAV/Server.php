<?php

namespace Sabre\DAV;
use Sabre\HTTP;

/**
 * Main DAV server class
 *
 * @package Sabre
 * @subpackage DAV
 * @copyright Copyright (C) 2007-2012 Rooftop Solutions. All rights reserved.
 * @author Evert Pot (http://www.rooftopsolutions.nl/)
 * @license http://code.google.com/p/sabredav/wiki/License Modified BSD License
 */
class Server {

    /**
     * Infinity is used for some request supporting the HTTP Depth header and indicates that the operation should traverse the entire tree
     */
    const DEPTH_INFINITY = -1;

    /**
     * Nodes that are files, should have this as the type property
     */
    const NODE_FILE = 1;

    /**
     * Nodes that are directories, should use this value as the type property
     */
    const NODE_DIRECTORY = 2;

    /**
     * XML namespace for all SabreDAV related elements
     */
    const NS_SABREDAV = 'http://sabredav.org/ns';

    /**
     * The tree object
     *
     * @var Sabre\DAV\Tree
     */
    public $tree;

    /**
     * The base uri
     *
     * @var string
     */
    protected $baseUri = null;

    /**
     * httpResponse
     *
     * @var Sabre\HTTP\Response
     */
    public $httpResponse;

    /**
     * httpRequest
     *
     * @var Sabre\HTTP\Request
     */
    public $httpRequest;

    /**
     * The list of plugins
     *
     * @var array
     */
    protected $plugins = array();

    /**
     * This array contains a list of callbacks we should call when certain events are triggered
     *
     * @var array
     */
    protected $eventSubscriptions = array();

    /**
     * This is a default list of namespaces.
     *
     * If you are defining your own custom namespace, add it here to reduce
     * bandwidth and improve legibility of xml bodies.
     *
     * @var array
     */
    public $xmlNamespaces = array(
        'DAV:' => 'd',
        'http://sabredav.org/ns' => 's',
    );

    /**
     * The propertymap can be used to map properties from
     * requests to property classes.
     *
     * @var array
     */
    public $propertyMap = array(
        '{DAV:}resourcetype' => 'Sabre\\DAV\\Property\\ResourceType',
    );

    public $protectedProperties = array(
        // RFC4918
        '{DAV:}getcontentlength',
        '{DAV:}getetag',
        '{DAV:}getlastmodified',
        '{DAV:}lockdiscovery',
        '{DAV:}supportedlock',

        // RFC4331
        '{DAV:}quota-available-bytes',
        '{DAV:}quota-used-bytes',

        // RFC3744
        '{DAV:}supported-privilege-set',
        '{DAV:}current-user-privilege-set',
        '{DAV:}acl',
        '{DAV:}acl-restrictions',
        '{DAV:}inherited-acl-set',

    );

    /**
     * This is a flag that allow or not showing file, line and code
     * of the exception in the returned XML
     *
     * @var bool
     */
    public $debugExceptions = false;

    /**
     * This property allows you to automatically add the 'resourcetype' value
     * based on a node's classname or interface.
     *
     * The preset ensures that {DAV:}collection is automaticlly added for nodes
     * implementing Sabre\DAV\ICollection.
     *
     * @var array
     */
    public $resourceTypeMapping = array(
        'Sabre\\DAV\\ICollection' => '{DAV:}collection',
    );

    /**
     * If this setting is turned off, SabreDAV's version number will be hidden
     * from various places.
     *
     * Some people feel this is a good security measure.
     *
     * @var bool
     */
    static public $exposeVersion = true;

    /**
     * Sets up the server
     *
     * If a Sabre\DAV\Tree object is passed as an argument, it will
     * use it as the directory tree. If a Sabre\DAV\INode is passed, it
     * will create a Sabre\DAV\ObjectTree and use the node as the root.
     *
     * If nothing is passed, a Sabre\DAV\SimpleCollection is created in
     * a Sabre\DAV\ObjectTree.
     *
     * If an array is passed, we automatically create a root node, and use
     * the nodes in the array as top-level children.
     *
     * @param Sabre\DAV\Tree|Sabre\DAV\INode|array|null $treeOrNode The tree object
     */
    public function __construct($treeOrNode = null) {

        if ($treeOrNode instanceof Tree) {
            $this->tree = $treeOrNode;
        } elseif ($treeOrNode instanceof INode) {
            $this->tree = new ObjectTree($treeOrNode);
        } elseif (is_array($treeOrNode)) {

            // If it's an array, a list of nodes was passed, and we need to
            // create the root node.
            foreach($treeOrNode as $node) {
                if (!($node instanceof INode)) {
                    throw new Exception('Invalid argument passed to constructor. If you\'re passing an array, all the values must implement Sabre\\DAV\\INode');
                }
            }

            $root = new SimpleCollection('root', $treeOrNode);
            $this->tree = new ObjectTree($root);

        } elseif (is_null($treeOrNode)) {
            $root = new SimpleCollection('root');
            $this->tree = new ObjectTree($root);
        } else {
            throw new Exception('Invalid argument passed to constructor. Argument must either be an instance of Sabre\\DAV\\Tree, Sabre\\DAV\\INode, an array or null');
        }
        $this->httpResponse = new HTTP\Response();
        $this->httpRequest = new HTTP\Request();

    }

    /**
     * Starts the DAV Server
     *
     * @return void
     */
    public function exec() {

        try {

            $this->invokeMethod($this->httpRequest->getMethod(), $this->getRequestUri());

        } catch (Exception $e) {

            try {
                $this->broadcastEvent('exception', array($e));
            } catch (Exception $ignore) {
            }
            $DOM = new \DOMDocument('1.0','utf-8');
            $DOM->formatOutput = true;

            $error = $DOM->createElementNS('DAV:','d:error');
            $error->setAttribute('xmlns:s',self::NS_SABREDAV);
            $DOM->appendChild($error);

            $h = function($v) {

                return htmlspecialchars($v, ENT_NOQUOTES, 'UTF-8');

            };

            $error->appendChild($DOM->createElement('s:exception',$h(get_class($e))));
            $error->appendChild($DOM->createElement('s:message',$h($e->getMessage())));
            if ($this->debugExceptions) {
                $error->appendChild($DOM->createElement('s:file',$h($e->getFile())));
                $error->appendChild($DOM->createElement('s:line',$h($e->getLine())));
                $error->appendChild($DOM->createElement('s:code',$h($e->getCode())));
                $error->appendChild($DOM->createElement('s:stacktrace',$h($e->getTraceAsString())));

            }
            if (self::$exposeVersion) {
<<<<<<< HEAD
                $error->appendChild($DOM->createElement('s:sabredav-version',Version::VERSION));
=======
                $error->appendChild($DOM->createElement('s:sabredav-version',$h(Sabre_DAV_Version::VERSION)));
>>>>>>> c0857259
            }

            if($e instanceof Exception) {

                $httpCode = $e->getHTTPCode();
                $e->serialize($this,$error);
                $headers = $e->getHTTPHeaders($this);

            } else {

                $httpCode = 500;
                $headers = array();

            }
            $headers['Content-Type'] = 'application/xml; charset=utf-8';

            $this->httpResponse->sendStatus($httpCode);
            $this->httpResponse->setHeaders($headers);
            $this->httpResponse->sendBody($DOM->saveXML());

        }

    }

    /**
     * Sets the base server uri
     *
     * @param string $uri
     * @return void
     */
    public function setBaseUri($uri) {

        // If the baseUri does not end with a slash, we must add it
        if ($uri[strlen($uri)-1]!=='/')
            $uri.='/';

        $this->baseUri = $uri;

    }

    /**
     * Returns the base responding uri
     *
     * @return string
     */
    public function getBaseUri() {

        if (is_null($this->baseUri)) $this->baseUri = $this->guessBaseUri();
        return $this->baseUri;

    }

    /**
     * This method attempts to detect the base uri.
     * Only the PATH_INFO variable is considered.
     *
     * If this variable is not set, the root (/) is assumed.
     *
     * @return string
     */
    public function guessBaseUri() {

        $pathInfo = $this->httpRequest->getRawServerValue('PATH_INFO');
        $uri = $this->httpRequest->getRawServerValue('REQUEST_URI');

        // If PATH_INFO is found, we can assume it's accurate.
        if (!empty($pathInfo)) {

            // We need to make sure we ignore the QUERY_STRING part
            if ($pos = strpos($uri,'?'))
                $uri = substr($uri,0,$pos);

            // PATH_INFO is only set for urls, such as: /example.php/path
            // in that case PATH_INFO contains '/path'.
            // Note that REQUEST_URI is percent encoded, while PATH_INFO is
            // not, Therefore they are only comparable if we first decode
            // REQUEST_INFO as well.
            $decodedUri = URLUtil::decodePath($uri);

            // A simple sanity check:
            if(substr($decodedUri,strlen($decodedUri)-strlen($pathInfo))===$pathInfo) {
                $baseUri = substr($decodedUri,0,strlen($decodedUri)-strlen($pathInfo));
                return rtrim($baseUri,'/') . '/';
            }

            throw new Exception('The REQUEST_URI ('. $uri . ') did not end with the contents of PATH_INFO (' . $pathInfo . '). This server might be misconfigured.');

        }

        // The last fallback is that we're just going to assume the server root.
        return '/';

    }

    /**
     * Adds a plugin to the server
     *
     * For more information, console the documentation of Sabre\DAV\ServerPlugin
     *
     * @param Sabre\DAV\ServerPlugin $plugin
     * @return void
     */
    public function addPlugin(ServerPlugin $plugin) {

        $this->plugins[$plugin->getPluginName()] = $plugin;
        $plugin->initialize($this);

    }

    /**
     * Returns an initialized plugin by it's name.
     *
     * This function returns null if the plugin was not found.
     *
     * @param string $name
     * @return Sabre\DAV\ServerPlugin
     */
    public function getPlugin($name) {

        if (isset($this->plugins[$name]))
            return $this->plugins[$name];

        // This is a fallback and deprecated.
        foreach($this->plugins as $plugin) {
            if (get_class($plugin)===$name) return $plugin;
        }

        return null;

    }

    /**
     * Returns all plugins
     *
     * @return array
     */
    public function getPlugins() {

        return $this->plugins;

    }


    /**
     * Subscribe to an event.
     *
     * When the event is triggered, we'll call all the specified callbacks.
     * It is possible to control the order of the callbacks through the
     * priority argument.
     *
     * This is for example used to make sure that the authentication plugin
     * is triggered before anything else. If it's not needed to change this
     * number, it is recommended to ommit.
     *
     * @param string $event
     * @param callback $callback
     * @param int $priority
     * @return void
     */
    public function subscribeEvent($event, $callback, $priority = 100) {

        if (!isset($this->eventSubscriptions[$event])) {
            $this->eventSubscriptions[$event] = array();
        }
        while(isset($this->eventSubscriptions[$event][$priority])) $priority++;
        $this->eventSubscriptions[$event][$priority] = $callback;
        ksort($this->eventSubscriptions[$event]);

    }

    /**
     * Broadcasts an event
     *
     * This method will call all subscribers. If one of the subscribers returns false, the process stops.
     *
     * The arguments parameter will be sent to all subscribers
     *
     * @param string $eventName
     * @param array $arguments
     * @return bool
     */
    public function broadcastEvent($eventName,$arguments = array()) {

        if (isset($this->eventSubscriptions[$eventName])) {

            foreach($this->eventSubscriptions[$eventName] as $subscriber) {

                $result = call_user_func_array($subscriber,$arguments);
                if ($result===false) return false;

            }

        }

        return true;

    }

    /**
     * Handles a http request, and execute a method based on its name
     *
     * @param string $method
     * @param string $uri
     * @return void
     */
    public function invokeMethod($method, $uri) {

        $method = strtoupper($method);

        if (!$this->broadcastEvent('beforeMethod',array($method, $uri))) return;

        // Make sure this is a HTTP method we support
        $internalMethods = array(
            'OPTIONS',
            'GET',
            'HEAD',
            'DELETE',
            'PROPFIND',
            'MKCOL',
            'PUT',
            'PROPPATCH',
            'COPY',
            'MOVE',
            'REPORT'
        );

        if (in_array($method,$internalMethods)) {

            call_user_func(array($this,'http' . $method), $uri);

        } else {

            if ($this->broadcastEvent('unknownMethod',array($method, $uri))) {
                // Unsupported method
                throw new Exception\NotImplemented('There was no handler found for this "' . $method . '" method');
            }

        }

    }

    // {{{ HTTP Method implementations

    /**
     * HTTP OPTIONS
     *
     * @param string $uri
     * @return void
     */
    protected function httpOptions($uri) {

        $methods = $this->getAllowedMethods($uri);

        $this->httpResponse->setHeader('Allow',strtoupper(implode(', ',$methods)));
        $features = array('1','3', 'extended-mkcol');

        foreach($this->plugins as $plugin) $features = array_merge($features,$plugin->getFeatures());

        $this->httpResponse->setHeader('DAV',implode(', ',$features));
        $this->httpResponse->setHeader('MS-Author-Via','DAV');
        $this->httpResponse->setHeader('Accept-Ranges','bytes');
        if (self::$exposeVersion) {
            $this->httpResponse->setHeader('X-Sabre-Version',Version::VERSION);
        }
        $this->httpResponse->setHeader('Content-Length',0);
        $this->httpResponse->sendStatus(200);

    }

    /**
     * HTTP GET
     *
     * This method simply fetches the contents of a uri, like normal
     *
     * @param string $uri
     * @return bool
     */
    protected function httpGet($uri) {

        $node = $this->tree->getNodeForPath($uri,0);

        if (!$this->checkPreconditions(true)) return false;
        if (!$node instanceof IFile) throw new Exception\NotImplemented('GET is only implemented on File objects');

        $body = $node->get();

        // Converting string into stream, if needed.
        if (is_string($body)) {
            $stream = fopen('php://temp','r+');
            fwrite($stream,$body);
            rewind($stream);
            $body = $stream;
        }

        /*
         * TODO: getetag, getlastmodified, getsize should also be used using
         * this method
         */
        $httpHeaders = $this->getHTTPHeaders($uri);

        /* ContentType needs to get a default, because many webservers will otherwise
         * default to text/html, and we don't want this for security reasons.
         */
        if (!isset($httpHeaders['Content-Type'])) {
            $httpHeaders['Content-Type'] = 'application/octet-stream';
        }


        if (isset($httpHeaders['Content-Length'])) {

            $nodeSize = $httpHeaders['Content-Length'];

            // Need to unset Content-Length, because we'll handle that during figuring out the range
            unset($httpHeaders['Content-Length']);

        } else {
            $nodeSize = null;
        }

        $this->httpResponse->setHeaders($httpHeaders);

        $range = $this->getHTTPRange();
        $ifRange = $this->httpRequest->getHeader('If-Range');
        $ignoreRangeHeader = false;

        // If ifRange is set, and range is specified, we first need to check
        // the precondition.
        if ($nodeSize && $range && $ifRange) {

            // if IfRange is parsable as a date we'll treat it as a DateTime
            // otherwise, we must treat it as an etag.
            try {
                $ifRangeDate = new \DateTime($ifRange);

                // It's a date. We must check if the entity is modified since
                // the specified date.
                if (!isset($httpHeaders['Last-Modified'])) $ignoreRangeHeader = true;
                else {
                    $modified = new \DateTime($httpHeaders['Last-Modified']);
                    if($modified > $ifRangeDate) $ignoreRangeHeader = true;
                }

            } catch (\Exception $e) {

                // It's an entity. We can do a simple comparison.
                if (!isset($httpHeaders['ETag'])) $ignoreRangeHeader = true;
                elseif ($httpHeaders['ETag']!==$ifRange) $ignoreRangeHeader = true;
            }
        }

        // We're only going to support HTTP ranges if the backend provided a filesize
        if (!$ignoreRangeHeader && $nodeSize && $range) {

            // Determining the exact byte offsets
            if (!is_null($range[0])) {

                $start = $range[0];
                $end = $range[1]?$range[1]:$nodeSize-1;
                if($start >= $nodeSize)
                    throw new Exception\RequestedRangeNotSatisfiable('The start offset (' . $range[0] . ') exceeded the size of the entity (' . $nodeSize . ')');

                if($end < $start) throw new Exception\RequestedRangeNotSatisfiable('The end offset (' . $range[1] . ') is lower than the start offset (' . $range[0] . ')');
                if($end >= $nodeSize) $end = $nodeSize-1;

            } else {

                $start = $nodeSize-$range[1];
                $end  = $nodeSize-1;

                if ($start<0) $start = 0;

            }

            // New read/write stream
            $newStream = fopen('php://temp','r+');

            stream_copy_to_stream($body, $newStream, $end-$start+1, $start);
            rewind($newStream);

            $this->httpResponse->setHeader('Content-Length', $end-$start+1);
            $this->httpResponse->setHeader('Content-Range','bytes ' . $start . '-' . $end . '/' . $nodeSize);
            $this->httpResponse->sendStatus(206);
            $this->httpResponse->sendBody($newStream);


        } else {

            if ($nodeSize) $this->httpResponse->setHeader('Content-Length',$nodeSize);
            $this->httpResponse->sendStatus(200);
            $this->httpResponse->sendBody($body);

        }

    }

    /**
     * HTTP HEAD
     *
     * This method is normally used to take a peak at a url, and only get the HTTP response headers, without the body
     * This is used by clients to determine if a remote file was changed, so they can use a local cached version, instead of downloading it again
     *
     * @param string $uri
     * @return void
     */
    protected function httpHead($uri) {

        $node = $this->tree->getNodeForPath($uri);
        /* This information is only collection for File objects.
         * Ideally we want to throw 405 Method Not Allowed for every
         * non-file, but MS Office does not like this
         */
        if ($node instanceof IFile) {
            $headers = $this->getHTTPHeaders($this->getRequestUri());
            if (!isset($headers['Content-Type'])) {
                $headers['Content-Type'] = 'application/octet-stream';
            }
            $this->httpResponse->setHeaders($headers);
        }
        $this->httpResponse->sendStatus(200);

    }

    /**
     * HTTP Delete
     *
     * The HTTP delete method, deletes a given uri
     *
     * @param string $uri
     * @return void
     */
    protected function httpDelete($uri) {

        if (!$this->broadcastEvent('beforeUnbind',array($uri))) return;
        $this->tree->delete($uri);
        $this->broadcastEvent('afterUnbind',array($uri));

        $this->httpResponse->sendStatus(204);
        $this->httpResponse->setHeader('Content-Length','0');

    }


    /**
     * WebDAV PROPFIND
     *
     * This WebDAV method requests information about an uri resource, or a list of resources
     * If a client wants to receive the properties for a single resource it will add an HTTP Depth: header with a 0 value
     * If the value is 1, it means that it also expects a list of sub-resources (e.g.: files in a directory)
     *
     * The request body contains an XML data structure that has a list of properties the client understands
     * The response body is also an xml document, containing information about every uri resource and the requested properties
     *
     * It has to return a HTTP 207 Multi-status status code
     *
     * @param string $uri
     * @return void
     */
    protected function httpPropfind($uri) {

<<<<<<< HEAD
        // $xml = new Sabre\DAV\XMLReader(file_get_contents('php://input'));
        $requestedProperties = $this->parsePropfindRequest($this->httpRequest->getBody(true));
=======
        // $xml = new Sabre_DAV_XMLReader(file_get_contents('php://input'));
        $requestedProperties = $this->parsePropFindRequest($this->httpRequest->getBody(true));
>>>>>>> c0857259

        $depth = $this->getHTTPDepth(1);
        // The only two options for the depth of a propfind is 0 or 1
        if ($depth!=0) $depth = 1;

        $newProperties = $this->getPropertiesForPath($uri,$requestedProperties,$depth);

        // This is a multi-status response
        $this->httpResponse->sendStatus(207);
        $this->httpResponse->setHeader('Content-Type','application/xml; charset=utf-8');
        $this->httpResponse->setHeader('Vary','Brief,Prefer');

        // Normally this header is only needed for OPTIONS responses, however..
        // iCal seems to also depend on these being set for PROPFIND. Since
        // this is not harmful, we'll add it.
        $features = array('1','3', 'extended-mkcol');
        foreach($this->plugins as $plugin) $features = array_merge($features,$plugin->getFeatures());
        $this->httpResponse->setHeader('DAV',implode(', ',$features));

        $prefer = $this->getHTTPPrefer();
        $minimal = $prefer['return-minimal'];

        $data = $this->generateMultiStatus($newProperties, $minimal);
        $this->httpResponse->sendBody($data);

    }

    /**
     * WebDAV PROPPATCH
     *
     * This method is called to update properties on a Node. The request is an XML body with all the mutations.
     * In this XML body it is specified which properties should be set/updated and/or deleted
     *
     * @param string $uri
     * @return void
     */
    protected function httpPropPatch($uri) {

        $newProperties = $this->parsePropPatchRequest($this->httpRequest->getBody(true));

        $result = $this->updateProperties($uri, $newProperties);

        $prefer = $this->getHTTPPrefer();
        $this->httpResponse->setHeader('Vary','Brief,Prefer');

        if ($prefer['return-minimal']) {

            // If return-minimal is specified, we only have to check if the
            // request was succesful, and don't need to return the
            // multi-status.
            $ok = true;
            foreach($result as $code=>$prop) {
                if ((int)$code > 299) {
                    $ok = false;
                }
            }

            if ($ok) {

                $this->httpResponse->sendStatus(204);
                return;

            }

        }

        $this->httpResponse->sendStatus(207);
        $this->httpResponse->setHeader('Content-Type','application/xml; charset=utf-8');

        $this->httpResponse->sendBody(
            $this->generateMultiStatus(array($result))
        );

    }

    /**
     * HTTP PUT method
     *
     * This HTTP method updates a file, or creates a new one.
     *
     * If a new resource was created, a 201 Created status code should be returned. If an existing resource is updated, it's a 204 No Content
     *
     * @param string $uri
     * @return bool
     */
    protected function httpPut($uri) {

        $body = $this->httpRequest->getBody();

        // Intercepting Content-Range
        if ($this->httpRequest->getHeader('Content-Range')) {
            /**
            Content-Range is dangerous for PUT requests:  PUT per definition
            stores a full resource.  draft-ietf-httpbis-p2-semantics-15 says
            in section 7.6:
              An origin server SHOULD reject any PUT request that contains a
              Content-Range header field, since it might be misinterpreted as
              partial content (or might be partial content that is being mistakenly
              PUT as a full representation).  Partial content updates are possible
              by targeting a separately identified resource with state that
              overlaps a portion of the larger resource, or by using a different
              method that has been specifically defined for partial updates (for
              example, the PATCH method defined in [RFC5789]).
            This clarifies RFC2616 section 9.6:
              The recipient of the entity MUST NOT ignore any Content-*
              (e.g. Content-Range) headers that it does not understand or implement
              and MUST return a 501 (Not Implemented) response in such cases.
            OTOH is a PUT request with a Content-Range currently the only way to
            continue an aborted upload request and is supported by curl, mod_dav,
            Tomcat and others.  Since some clients do use this feature which results
            in unexpected behaviour (cf PEAR::HTTP_WebDAV_Client 1.0.1), we reject
            all PUT requests with a Content-Range for now.
            */

            throw new Exception\NotImplemented('PUT with Content-Range is not allowed.');
        }

        // Intercepting the Finder problem
        if (($expected = $this->httpRequest->getHeader('X-Expected-Entity-Length')) && $expected > 0) {

            /**
            Many webservers will not cooperate well with Finder PUT requests,
            because it uses 'Chunked' transfer encoding for the request body.

            The symptom of this problem is that Finder sends files to the
            server, but they arrive as 0-length files in PHP.

            If we don't do anything, the user might think they are uploading
            files successfully, but they end up empty on the server. Instead,
            we throw back an error if we detect this.

            The reason Finder uses Chunked, is because it thinks the files
            might change as it's being uploaded, and therefore the
            Content-Length can vary.

            Instead it sends the X-Expected-Entity-Length header with the size
            of the file at the very start of the request. If this header is set,
            but we don't get a request body we will fail the request to
            protect the end-user.
            */

            // Only reading first byte
            $firstByte = fread($body,1);
            if (strlen($firstByte)!==1) {
                throw new Exception\Forbidden('This server is not compatible with OS/X finder. Consider using a different WebDAV client or webserver.');
            }

            // The body needs to stay intact, so we copy everything to a
            // temporary stream.

            $newBody = fopen('php://temp','r+');
            fwrite($newBody,$firstByte);
            stream_copy_to_stream($body, $newBody);
            rewind($newBody);

            $body = $newBody;

        }

        if ($this->tree->nodeExists($uri)) {

            $node = $this->tree->getNodeForPath($uri);

            // Checking If-None-Match and related headers.
            if (!$this->checkPreconditions()) return;

            // If the node is a collection, we'll deny it
            if (!($node instanceof IFile)) throw new Exception\Conflict('PUT is not allowed on non-files.');
            if (!$this->broadcastEvent('beforeWriteContent',array($uri, $node, &$body))) return false;

            $etag = $node->put($body);

            $this->broadcastEvent('afterWriteContent',array($uri, $node));

            $this->httpResponse->setHeader('Content-Length','0');
            if ($etag) $this->httpResponse->setHeader('ETag',$etag);
            $this->httpResponse->sendStatus(204);

        } else {

            $etag = null;
            // If we got here, the resource didn't exist yet.
            if (!$this->createFile($this->getRequestUri(),$body,$etag)) {
                // For one reason or another the file was not created.
                return;
            }

            $this->httpResponse->setHeader('Content-Length','0');
            if ($etag) $this->httpResponse->setHeader('ETag', $etag);
            $this->httpResponse->sendStatus(201);

        }

    }


    /**
     * WebDAV MKCOL
     *
     * The MKCOL method is used to create a new collection (directory) on the server
     *
     * @param string $uri
     * @return void
     */
    protected function httpMkcol($uri) {

        $requestBody = $this->httpRequest->getBody(true);

        if ($requestBody) {

            $contentType = $this->httpRequest->getHeader('Content-Type');
            if (strpos($contentType,'application/xml')!==0 && strpos($contentType,'text/xml')!==0) {

                // We must throw 415 for unsupported mkcol bodies
                throw new Exception\UnsupportedMediaType('The request body for the MKCOL request must have an xml Content-Type');

            }

            $dom = XMLUtil::loadDOMDocument($requestBody);
            if (XMLUtil::toClarkNotation($dom->firstChild)!=='{DAV:}mkcol') {

                // We must throw 415 for unsupported mkcol bodies
                throw new Exception\UnsupportedMediaType('The request body for the MKCOL request must be a {DAV:}mkcol request construct.');

            }

            $properties = array();
            foreach($dom->firstChild->childNodes as $childNode) {

                if (XMLUtil::toClarkNotation($childNode)!=='{DAV:}set') continue;
                $properties = array_merge($properties, XMLUtil::parseProperties($childNode, $this->propertyMap));

            }
            if (!isset($properties['{DAV:}resourcetype']))
                throw new Exception\BadRequest('The mkcol request must include a {DAV:}resourcetype property');

            $resourceType = $properties['{DAV:}resourcetype']->getValue();
            unset($properties['{DAV:}resourcetype']);

        } else {

            $properties = array();
            $resourceType = array('{DAV:}collection');

        }

        $result = $this->createCollection($uri, $resourceType, $properties);

        if (is_array($result)) {
            $this->httpResponse->sendStatus(207);
            $this->httpResponse->setHeader('Content-Type','application/xml; charset=utf-8');

            $this->httpResponse->sendBody(
                $this->generateMultiStatus(array($result))
            );

        } else {
            $this->httpResponse->setHeader('Content-Length','0');
            $this->httpResponse->sendStatus(201);
        }

    }

    /**
     * WebDAV HTTP MOVE method
     *
     * This method moves one uri to a different uri. A lot of the actual request processing is done in getCopyMoveInfo
     *
     * @param string $uri
     * @return bool
     */
    protected function httpMove($uri) {

        $moveInfo = $this->getCopyAndMoveInfo();

        // If the destination is part of the source tree, we must fail
        if ($moveInfo['destination']==$uri)
            throw new Exception\Forbidden('Source and destination uri are identical.');

        if ($moveInfo['destinationExists']) {

            if (!$this->broadcastEvent('beforeUnbind',array($moveInfo['destination']))) return false;
            $this->tree->delete($moveInfo['destination']);
            $this->broadcastEvent('afterUnbind',array($moveInfo['destination']));

        }

        if (!$this->broadcastEvent('beforeUnbind',array($uri))) return false;
        if (!$this->broadcastEvent('beforeBind',array($moveInfo['destination']))) return false;
        $this->tree->move($uri,$moveInfo['destination']);
        $this->broadcastEvent('afterUnbind',array($uri));
        $this->broadcastEvent('afterBind',array($moveInfo['destination']));

        // If a resource was overwritten we should send a 204, otherwise a 201
        $this->httpResponse->setHeader('Content-Length','0');
        $this->httpResponse->sendStatus($moveInfo['destinationExists']?204:201);

    }

    /**
     * WebDAV HTTP COPY method
     *
     * This method copies one uri to a different uri, and works much like the MOVE request
     * A lot of the actual request processing is done in getCopyMoveInfo
     *
     * @param string $uri
     * @return bool
     */
    protected function httpCopy($uri) {

        $copyInfo = $this->getCopyAndMoveInfo();
        // If the destination is part of the source tree, we must fail
        if ($copyInfo['destination']==$uri)
            throw new Exception\Forbidden('Source and destination uri are identical.');

        if ($copyInfo['destinationExists']) {
            if (!$this->broadcastEvent('beforeUnbind',array($copyInfo['destination']))) return false;
            $this->tree->delete($copyInfo['destination']);

        }
        if (!$this->broadcastEvent('beforeBind',array($copyInfo['destination']))) return false;
        $this->tree->copy($uri,$copyInfo['destination']);
        $this->broadcastEvent('afterBind',array($copyInfo['destination']));

        // If a resource was overwritten we should send a 204, otherwise a 201
        $this->httpResponse->setHeader('Content-Length','0');
        $this->httpResponse->sendStatus($copyInfo['destinationExists']?204:201);

    }



    /**
     * HTTP REPORT method implementation
     *
     * Although the REPORT method is not part of the standard WebDAV spec (it's from rfc3253)
     * It's used in a lot of extensions, so it made sense to implement it into the core.
     *
     * @param string $uri
     * @return void
     */
    protected function httpReport($uri) {

        $body = $this->httpRequest->getBody(true);
        $dom = XMLUtil::loadDOMDocument($body);

        $reportName = XMLUtil::toClarkNotation($dom->firstChild);

        if ($this->broadcastEvent('report',array($reportName,$dom, $uri))) {

            // If broadcastEvent returned true, it means the report was not supported
<<<<<<< HEAD
            throw new Exception\ReportNotImplemented();
=======
            throw new Sabre_DAV_Exception_ReportNotSupported();
>>>>>>> c0857259

        }

    }

    // }}}
    // {{{ HTTP/WebDAV protocol helpers

    /**
     * Returns an array with all the supported HTTP methods for a specific uri.
     *
     * @param string $uri
     * @return array
     */
    public function getAllowedMethods($uri) {

        $methods = array(
            'OPTIONS',
            'GET',
            'HEAD',
            'DELETE',
            'PROPFIND',
            'PUT',
            'PROPPATCH',
            'COPY',
            'MOVE',
            'REPORT'
        );

        // The MKCOL is only allowed on an unmapped uri
        try {
            $this->tree->getNodeForPath($uri);
        } catch (Exception\NotFound $e) {
            $methods[] = 'MKCOL';
        }

        // We're also checking if any of the plugins register any new methods
        foreach($this->plugins as $plugin) $methods = array_merge($methods, $plugin->getHTTPMethods($uri));
        array_unique($methods);

        return $methods;

    }

    /**
     * Gets the uri for the request, keeping the base uri into consideration
     *
     * @return string
     */
    public function getRequestUri() {

        return $this->calculateUri($this->httpRequest->getUri());

    }

    /**
     * Calculates the uri for a request, making sure that the base uri is stripped out
     *
     * @param string $uri
     * @throws Exception\Forbidden A permission denied exception is thrown whenever there was an attempt to supply a uri outside of the base uri
     * @return string
     */
    public function calculateUri($uri) {

        if ($uri[0]!='/' && strpos($uri,'://')) {

            $uri = parse_url($uri,PHP_URL_PATH);

        }

        $uri = str_replace('//','/',$uri);

        if (strpos($uri,$this->getBaseUri())===0) {

            return trim(URLUtil::decodePath(substr($uri,strlen($this->getBaseUri()))),'/');

        // A special case, if the baseUri was accessed without a trailing
        // slash, we'll accept it as well.
        } elseif ($uri.'/' === $this->getBaseUri()) {

            return '';

        } else {

            throw new Exception\Forbidden('Requested uri (' . $uri . ') is out of base uri (' . $this->getBaseUri() . ')');

        }

    }

    /**
     * Returns the HTTP depth header
     *
     * This method returns the contents of the HTTP depth request header. If the depth header was 'infinity' it will return the Sabre\DAV\Server::DEPTH_INFINITY object
     * It is possible to supply a default depth value, which is used when the depth header has invalid content, or is completely non-existent
     *
     * @param mixed $default
     * @return int
     */
    public function getHTTPDepth($default = self::DEPTH_INFINITY) {

        // If its not set, we'll grab the default
        $depth = $this->httpRequest->getHeader('Depth');

        if (is_null($depth)) return $default;

        if ($depth == 'infinity') return self::DEPTH_INFINITY;


        // If its an unknown value. we'll grab the default
        if (!ctype_digit($depth)) return $default;

        return (int)$depth;

    }

    /**
     * Returns the HTTP range header
     *
     * This method returns null if there is no well-formed HTTP range request
     * header or array($start, $end).
     *
     * The first number is the offset of the first byte in the range.
     * The second number is the offset of the last byte in the range.
     *
     * If the second offset is null, it should be treated as the offset of the last byte of the entity
     * If the first offset is null, the second offset should be used to retrieve the last x bytes of the entity
     *
     * @return array|null
     */
    public function getHTTPRange() {

        $range = $this->httpRequest->getHeader('range');
        if (is_null($range)) return null;

        // Matching "Range: bytes=1234-5678: both numbers are optional

        if (!preg_match('/^bytes=([0-9]*)-([0-9]*)$/i',$range,$matches)) return null;

        if ($matches[1]==='' && $matches[2]==='') return null;

        return array(
            $matches[1]!==''?$matches[1]:null,
            $matches[2]!==''?$matches[2]:null,
        );

    }

    /**
     * Returns the HTTP Prefer header information.
     *
     * The prefer header is defined in:
     * http://tools.ietf.org/html/draft-snell-http-prefer-14
     *
     * This method will return an array with options.
     *
     * Currently, the following options may be returned:
     *   array(
     *      'return-asynch'         => true,
     *      'return-minimal'        => true,
     *      'return-representation' => true,
     *      'wait'                  => 30,
     *      'strict'                => true,
     *      'lenient'               => true,
     *   )
     *
     * This method also supports the Brief header, and will also return
     * 'return-minimal' if the brief header was set to 't'.
     *
     * For the boolean options, false will be returned if the headers are not
     * specified. For the integer options it will be 'null'.
     *
     * @return array
     */
    public function getHTTPPrefer() {

        $result = array(
            'return-asynch'         => false,
            'return-minimal'        => false,
            'return-representation' => false,
            'wait'                  => null,
            'strict'                => false,
            'lenient'               => false,
        );

        if ($prefer = $this->httpRequest->getHeader('Prefer')) {

            $parameters = array_map('trim',
                explode(',', $prefer)
            );

            foreach($parameters as $parameter) {

                // Right now our regex only supports the tokens actually
                // specified in the draft. We may need to expand this if new
                // tokens get registered.
                if(!preg_match('/^(?P<token>[a-z0-9-]+)(?:=(?P<value>[0-9]+))?$/', $parameter, $matches)) {
                    continue;
                }

                switch($matches['token']) {

                    case 'return-asynch' :
                    case 'return-minimal' :
                    case 'return-representation' :
                    case 'strict' :
                    case 'lenient' :
                        $result[$matches['token']] = true;
                        break;
                    case 'wait' :
                        $result[$matches['token']] = $matches['value'];
                        break;

                }

            }

        }

        if ($this->httpRequest->getHeader('Brief')=='t') {
            $result['return-minimal'] = true;
        }

        return $result;

    }


    /**
     * Returns information about Copy and Move requests
     *
     * This function is created to help getting information about the source and the destination for the
     * WebDAV MOVE and COPY HTTP request. It also validates a lot of information and throws proper exceptions
     *
     * The returned value is an array with the following keys:
     *   * destination - Destination path
     *   * destinationExists - Whether or not the destination is an existing url (and should therefore be overwritten)
     *
     * @return array
     */
    public function getCopyAndMoveInfo() {

        // Collecting the relevant HTTP headers
        if (!$this->httpRequest->getHeader('Destination')) throw new Exception\BadRequest('The destination header was not supplied');
        $destination = $this->calculateUri($this->httpRequest->getHeader('Destination'));
        $overwrite = $this->httpRequest->getHeader('Overwrite');
        if (!$overwrite) $overwrite = 'T';
        if (strtoupper($overwrite)=='T') $overwrite = true;
        elseif (strtoupper($overwrite)=='F') $overwrite = false;
        // We need to throw a bad request exception, if the header was invalid
        else throw new Exception\BadRequest('The HTTP Overwrite header should be either T or F');

        list($destinationDir) = URLUtil::splitPath($destination);

        try {
            $destinationParent = $this->tree->getNodeForPath($destinationDir);
            if (!($destinationParent instanceof ICollection)) throw new Exception\UnsupportedMediaType('The destination node is not a collection');
        } catch (Exception\NotFound $e) {

            // If the destination parent node is not found, we throw a 409
            throw new Exception\Conflict('The destination node is not found');
        }

        try {

            $destinationNode = $this->tree->getNodeForPath($destination);

            // If this succeeded, it means the destination already exists
            // we'll need to throw precondition failed in case overwrite is false
            if (!$overwrite) throw new Exception\PreconditionFailed('The destination node already exists, and the overwrite header is set to false','Overwrite');

        } catch (Exception\NotFound $e) {

            // Destination didn't exist, we're all good
            $destinationNode = false;



        }

        // These are the three relevant properties we need to return
        return array(
            'destination'       => $destination,
            'destinationExists' => $destinationNode==true,
            'destinationNode'   => $destinationNode,
        );

    }

    /**
     * Returns a list of properties for a path
     *
     * This is a simplified version getPropertiesForPath.
     * if you aren't interested in status codes, but you just
     * want to have a flat list of properties. Use this method.
     *
     * @param string $path
     * @param array $propertyNames
     */
    public function getProperties($path, $propertyNames) {

        $result = $this->getPropertiesForPath($path,$propertyNames,0);
        return $result[0][200];

    }

    /**
     * A kid-friendly way to fetch properties for a node's children.
     *
     * The returned array will be indexed by the path of the of child node.
     * Only properties that are actually found will be returned.
     *
     * The parent node will not be returned.
     *
     * @param string $path
     * @param array $propertyNames
     * @return array
     */
    public function getPropertiesForChildren($path, $propertyNames) {

        $result = array();
        foreach($this->getPropertiesForPath($path,$propertyNames,1) as $k=>$row) {

            // Skipping the parent path
            if ($k === 0) continue;

            $result[$row['href']] = $row[200];

        }
        return $result;

    }

    /**
     * Returns a list of HTTP headers for a particular resource
     *
     * The generated http headers are based on properties provided by the
     * resource. The method basically provides a simple mapping between
     * DAV property and HTTP header.
     *
     * The headers are intended to be used for HEAD and GET requests.
     *
     * @param string $path
     * @return array
     */
    public function getHTTPHeaders($path) {

        $propertyMap = array(
            '{DAV:}getcontenttype'   => 'Content-Type',
            '{DAV:}getcontentlength' => 'Content-Length',
            '{DAV:}getlastmodified'  => 'Last-Modified',
            '{DAV:}getetag'          => 'ETag',
        );

        $properties = $this->getProperties($path,array_keys($propertyMap));

        $headers = array();
        foreach($propertyMap as $property=>$header) {
            if (!isset($properties[$property])) continue;

            if (is_scalar($properties[$property])) {
                $headers[$header] = $properties[$property];

            // GetLastModified gets special cased
            } elseif ($properties[$property] instanceof Property\GetLastModified) {
                $headers[$header] = HTTP\Util::toHTTPDate($properties[$property]->getTime());
            }

        }

        return $headers;

    }

    /**
     * Returns a list of properties for a given path
     *
     * The path that should be supplied should have the baseUrl stripped out
     * The list of properties should be supplied in Clark notation. If the list is empty
     * 'allprops' is assumed.
     *
     * If a depth of 1 is requested child elements will also be returned.
     *
     * @param string $path
     * @param array $propertyNames
     * @param int $depth
     * @return array
     */
    public function getPropertiesForPath($path, $propertyNames = array(), $depth = 0) {

        if ($depth!=0) $depth = 1;

        $returnPropertyList = array();

        $parentNode = $this->tree->getNodeForPath($path);
        $nodes = array(
            $path => $parentNode
        );
        if ($depth==1 && $parentNode instanceof ICollection) {
            foreach($this->tree->getChildren($path) as $childNode)
                $nodes[$path . '/' . $childNode->getName()] = $childNode;
        }

        // If the propertyNames array is empty, it means all properties are requested.
        // We shouldn't actually return everything we know though, and only return a
        // sensible list.
        $allProperties = count($propertyNames)==0;

        foreach($nodes as $myPath=>$node) {

            $currentPropertyNames = $propertyNames;

            $newProperties = array(
                '200' => array(),
                '404' => array(),
            );

            if ($allProperties) {
                // Default list of propertyNames, when all properties were requested.
                $currentPropertyNames = array(
                    '{DAV:}getlastmodified',
                    '{DAV:}getcontentlength',
                    '{DAV:}resourcetype',
                    '{DAV:}quota-used-bytes',
                    '{DAV:}quota-available-bytes',
                    '{DAV:}getetag',
                    '{DAV:}getcontenttype',
                );
            }

            // If the resourceType was not part of the list, we manually add it
            // and mark it for removal. We need to know the resourcetype in order
            // to make certain decisions about the entry.
            // WebDAV dictates we should add a / and the end of href's for collections
            $removeRT = false;
            if (!in_array('{DAV:}resourcetype',$currentPropertyNames)) {
                $currentPropertyNames[] = '{DAV:}resourcetype';
                $removeRT = true;
            }

            $result = $this->broadcastEvent('beforeGetProperties',array($myPath, $node, &$currentPropertyNames, &$newProperties));
            // If this method explicitly returned false, we must ignore this
            // node as it is inaccessible.
            if ($result===false) continue;

            if (count($currentPropertyNames) > 0) {

                if ($node instanceof IProperties)
                    $newProperties['200'] = $newProperties[200] + $node->getProperties($currentPropertyNames);

            }


            foreach($currentPropertyNames as $prop) {

                if (isset($newProperties[200][$prop])) continue;

                switch($prop) {
                    case '{DAV:}getlastmodified'       : if ($node->getLastModified()) $newProperties[200][$prop] = new Property\GetLastModified($node->getLastModified()); break;
                    case '{DAV:}getcontentlength'      :
                        if ($node instanceof IFile) {
                            $size = $node->getSize();
                            if (!is_null($size)) {
                                $newProperties[200][$prop] = (int)$node->getSize();
                            }
                        }
                        break;
                    case '{DAV:}quota-used-bytes'      :
                        if ($node instanceof IQuota) {
                            $quotaInfo = $node->getQuotaInfo();
                            $newProperties[200][$prop] = $quotaInfo[0];
                        }
                        break;
                    case '{DAV:}quota-available-bytes' :
                        if ($node instanceof IQuota) {
                            $quotaInfo = $node->getQuotaInfo();
                            $newProperties[200][$prop] = $quotaInfo[1];
                        }
                        break;
                    case '{DAV:}getetag'               : if ($node instanceof IFile && $etag = $node->getETag())  $newProperties[200][$prop] = $etag; break;
                    case '{DAV:}getcontenttype'        : if ($node instanceof IFile && $ct = $node->getContentType())  $newProperties[200][$prop] = $ct; break;
                    case '{DAV:}supported-report-set'  :
                        $reports = array();
                        foreach($this->plugins as $plugin) {
                            $reports = array_merge($reports, $plugin->getSupportedReportSet($myPath));
                        }
                        $newProperties[200][$prop] = new Property\SupportedReportSet($reports);
                        break;
                    case '{DAV:}resourcetype' :
                        $newProperties[200]['{DAV:}resourcetype'] = new Property\ResourceType();
                        foreach($this->resourceTypeMapping as $className => $resourceType) {
                            if ($node instanceof $className) $newProperties[200]['{DAV:}resourcetype']->add($resourceType);
                        }
                        break;

                }

                // If we were unable to find the property, we will list it as 404.
                if (!$allProperties && !isset($newProperties[200][$prop])) $newProperties[404][$prop] = null;

            }

            $this->broadcastEvent('afterGetProperties',array(trim($myPath,'/'),&$newProperties, $node));

            $newProperties['href'] = trim($myPath,'/');

            // Its is a WebDAV recommendation to add a trailing slash to collectionnames.
            // Apple's iCal also requires a trailing slash for principals (rfc 3744), though this is non-standard.
            if ($myPath!='' && isset($newProperties[200]['{DAV:}resourcetype'])) {
                $rt = $newProperties[200]['{DAV:}resourcetype'];
                if ($rt->is('{DAV:}collection') || $rt->is('{DAV:}principal')) {
                    $newProperties['href'] .='/';
                }
            }

            // If the resourcetype property was manually added to the requested property list,
            // we will remove it again.
            if ($removeRT) unset($newProperties[200]['{DAV:}resourcetype']);

            $returnPropertyList[] = $newProperties;

        }

        return $returnPropertyList;

    }

    /**
     * This method is invoked by sub-systems creating a new file.
     *
     * Currently this is done by HTTP PUT and HTTP LOCK (in the Locks_Plugin).
     * It was important to get this done through a centralized function,
     * allowing plugins to intercept this using the beforeCreateFile event.
     *
     * This method will return true if the file was actually created
     *
     * @param string   $uri
     * @param resource $data
     * @param string   $etag
     * @return bool
     */
    public function createFile($uri,$data, &$etag = null) {

        list($dir,$name) = URLUtil::splitPath($uri);

        if (!$this->broadcastEvent('beforeBind',array($uri))) return false;

        $parent = $this->tree->getNodeForPath($dir);
        if (!$parent instanceof ICollection) {
            throw new Exception\Conflict('Files can only be created as children of collections');
        }

        if (!$this->broadcastEvent('beforeCreateFile',array($uri, &$data, $parent))) return false;

        $etag = $parent->createFile($name,$data);
        $this->tree->markDirty($dir . '/' . $name);

        $this->broadcastEvent('afterBind',array($uri));
        $this->broadcastEvent('afterCreateFile',array($uri, $parent));

        return true;
    }

    /**
     * This method is invoked by sub-systems creating a new directory.
     *
     * @param string $uri
     * @return void
     */
    public function createDirectory($uri) {

        $this->createCollection($uri,array('{DAV:}collection'),array());

    }

    /**
     * Use this method to create a new collection
     *
     * The {DAV:}resourcetype is specified using the resourceType array.
     * At the very least it must contain {DAV:}collection.
     *
     * The properties array can contain a list of additional properties.
     *
     * @param string $uri The new uri
     * @param array $resourceType The resourceType(s)
     * @param array $properties A list of properties
     * @return array|null
     */
    public function createCollection($uri, array $resourceType, array $properties) {

        list($parentUri,$newName) = URLUtil::splitPath($uri);

        // Making sure {DAV:}collection was specified as resourceType
        if (!in_array('{DAV:}collection', $resourceType)) {
            throw new Exception\InvalidResourceType('The resourceType for this collection must at least include {DAV:}collection');
        }


        // Making sure the parent exists
        try {

            $parent = $this->tree->getNodeForPath($parentUri);

        } catch (Exception\NotFound $e) {

            throw new Exception\Conflict('Parent node does not exist');

        }

        // Making sure the parent is a collection
        if (!$parent instanceof ICollection) {
            throw new Exception\Conflict('Parent node is not a collection');
        }



        // Making sure the child does not already exist
        try {
            $parent->getChild($newName);

            // If we got here.. it means there's already a node on that url, and we need to throw a 405
            throw new Exception\MethodNotAllowed('The resource you tried to create already exists');

        } catch (Exception\NotFound $e) {
            // This is correct
        }


        if (!$this->broadcastEvent('beforeBind',array($uri))) return;

        // There are 2 modes of operation. The standard collection
        // creates the directory, and then updates properties
        // the extended collection can create it directly.
        if ($parent instanceof IExtendedCollection) {

            $parent->createExtendedCollection($newName, $resourceType, $properties);

        } else {

            // No special resourcetypes are supported
            if (count($resourceType)>1) {
                throw new Exception\InvalidResourceType('The {DAV:}resourcetype you specified is not supported here.');
            }

            $parent->createDirectory($newName);
            $rollBack = false;
            $exception = null;
            $errorResult = null;

            if (count($properties)>0) {

                try {

                    $errorResult = $this->updateProperties($uri, $properties);
                    if (!isset($errorResult[200])) {
                        $rollBack = true;
                    }

                } catch (Exception $e) {

                    $rollBack = true;
                    $exception = $e;

                }

            }

            if ($rollBack) {
                if (!$this->broadcastEvent('beforeUnbind',array($uri))) return;
                $this->tree->delete($uri);

                // Re-throwing exception
                if ($exception) throw $exception;

                return $errorResult;
            }

        }
        $this->tree->markDirty($parentUri);
        $this->broadcastEvent('afterBind',array($uri));

    }

    /**
     * This method updates a resource's properties
     *
     * The properties array must be a list of properties. Array-keys are
     * property names in clarknotation, array-values are it's values.
     * If a property must be deleted, the value should be null.
     *
     * Note that this request should either completely succeed, or
     * completely fail.
     *
     * The response is an array with statuscodes for keys, which in turn
     * contain arrays with propertynames. This response can be used
     * to generate a multistatus body.
     *
     * @param string $uri
     * @param array $properties
     * @return array
     */
    public function updateProperties($uri, array $properties) {

        // we'll start by grabbing the node, this will throw the appropriate
        // exceptions if it doesn't.
        $node = $this->tree->getNodeForPath($uri);

        $result = array(
            200 => array(),
            403 => array(),
            424 => array(),
        );
        $remainingProperties = $properties;
        $hasError = false;

        // Running through all properties to make sure none of them are protected
        if (!$hasError) foreach($properties as $propertyName => $value) {
            if(in_array($propertyName, $this->protectedProperties)) {
                $result[403][$propertyName] = null;
                unset($remainingProperties[$propertyName]);
                $hasError = true;
            }
        }

        if (!$hasError) {
            // Allowing plugins to take care of property updating
            $hasError = !$this->broadcastEvent('updateProperties',array(
                &$remainingProperties,
                &$result,
                $node
            ));
        }

        // If the node is not an instance of Sabre\DAV\IProperties, every
        // property is 403 Forbidden
        if (!$hasError && count($remainingProperties) && !($node instanceof IProperties)) {
            $hasError = true;
            foreach($properties as $propertyName=> $value) {
                $result[403][$propertyName] = null;
            }
            $remainingProperties = array();
        }

        // Only if there were no errors we may attempt to update the resource
        if (!$hasError) {

            if (count($remainingProperties)>0) {

                $updateResult = $node->updateProperties($remainingProperties);

                if ($updateResult===true) {
                    // success
                    foreach($remainingProperties as $propertyName=>$value) {
                        $result[200][$propertyName] = null;
                    }

                } elseif ($updateResult===false) {
                    // The node failed to update the properties for an
                    // unknown reason
                    foreach($remainingProperties as $propertyName=>$value) {
                        $result[403][$propertyName] = null;
                    }

                } elseif (is_array($updateResult)) {

                    // The node has detailed update information
                    // We need to merge the results with the earlier results.
                    foreach($updateResult as $status => $props) {
                        if (is_array($props)) {
                            if (!isset($result[$status]))
                                $result[$status] = array();

                            $result[$status] = array_merge($result[$status], $updateResult[$status]);
                        }
                    }

                } else {
                    throw new Exception('Invalid result from updateProperties');
                }
                $remainingProperties = array();
            }

        }

        foreach($remainingProperties as $propertyName=>$value) {
            // if there are remaining properties, it must mean
            // there's a dependency failure
            $result[424][$propertyName] = null;
        }

        // Removing empty array values
        foreach($result as $status=>$props) {

            if (count($props)===0) unset($result[$status]);

        }
        $result['href'] = $uri;
        return $result;

    }

    /**
     * This method checks the main HTTP preconditions.
     *
     * Currently these are:
     *   * If-Match
     *   * If-None-Match
     *   * If-Modified-Since
     *   * If-Unmodified-Since
     *
     * The method will return true if all preconditions are met
     * The method will return false, or throw an exception if preconditions
     * failed. If false is returned the operation should be aborted, and
     * the appropriate HTTP response headers are already set.
     *
     * Normally this method will throw 412 Precondition Failed for failures
     * related to If-None-Match, If-Match and If-Unmodified Since. It will
     * set the status to 304 Not Modified for If-Modified_since.
     *
     * If the $handleAsGET argument is set to true, it will also return 304
     * Not Modified for failure of the If-None-Match precondition. This is the
     * desired behaviour for HTTP GET and HTTP HEAD requests.
     *
     * @param bool $handleAsGET
     * @return bool
     */
    public function checkPreconditions($handleAsGET = false) {

        $uri = $this->getRequestUri();
        $node = null;
        $lastMod = null;
        $etag = null;

        if ($ifMatch = $this->httpRequest->getHeader('If-Match')) {

            // If-Match contains an entity tag. Only if the entity-tag
            // matches we are allowed to make the request succeed.
            // If the entity-tag is '*' we are only allowed to make the
            // request succeed if a resource exists at that url.
            try {
                $node = $this->tree->getNodeForPath($uri);
            } catch (Exception\NotFound $e) {
                throw new Exception\PreconditionFailed('An If-Match header was specified and the resource did not exist','If-Match');
            }

            // Only need to check entity tags if they are not *
            if ($ifMatch!=='*') {

                // There can be multiple etags
                $ifMatch = explode(',',$ifMatch);
                $haveMatch = false;
                foreach($ifMatch as $ifMatchItem) {

                    // Stripping any extra spaces
                    $ifMatchItem = trim($ifMatchItem,' ');

                    $etag = $node->getETag();
                    if ($etag===$ifMatchItem) {
                        $haveMatch = true;
                    } else {
                        // Evolution has a bug where it sometimes prepends the "
                        // with a \. This is our workaround.
                        if (str_replace('\\"','"', $ifMatchItem) === $etag) {
                            $haveMatch = true;
                        }
                    }

                }
                if (!$haveMatch) {
                     throw new Exception\PreconditionFailed('An If-Match header was specified, but none of the specified the ETags matched.','If-Match');
                }
            }
        }

        if ($ifNoneMatch = $this->httpRequest->getHeader('If-None-Match')) {

            // The If-None-Match header contains an etag.
            // Only if the ETag does not match the current ETag, the request will succeed
            // The header can also contain *, in which case the request
            // will only succeed if the entity does not exist at all.
            $nodeExists = true;
            if (!$node) {
                try {
                    $node = $this->tree->getNodeForPath($uri);
                } catch (Exception\NotFound $e) {
                    $nodeExists = false;
                }
            }
            if ($nodeExists) {
                $haveMatch = false;
                if ($ifNoneMatch==='*') $haveMatch = true;
                else {

                    // There might be multiple etags
                    $ifNoneMatch = explode(',', $ifNoneMatch);
                    $etag = $node->getETag();

                    foreach($ifNoneMatch as $ifNoneMatchItem) {

                        // Stripping any extra spaces
                        $ifNoneMatchItem = trim($ifNoneMatchItem,' ');

                        if ($etag===$ifNoneMatchItem) $haveMatch = true;

                    }

                }

                if ($haveMatch) {
                    if ($handleAsGET) {
                        $this->httpResponse->sendStatus(304);
                        return false;
                    } else {
                        throw new Exception\PreconditionFailed('An If-None-Match header was specified, but the ETag matched (or * was specified).','If-None-Match');
                    }
                }
            }

        }

        if (!$ifNoneMatch && ($ifModifiedSince = $this->httpRequest->getHeader('If-Modified-Since'))) {

            // The If-Modified-Since header contains a date. We
            // will only return the entity if it has been changed since
            // that date. If it hasn't been changed, we return a 304
            // header
            // Note that this header only has to be checked if there was no If-None-Match header
            // as per the HTTP spec.
            $date = HTTP\Util::parseHTTPDate($ifModifiedSince);

            if ($date) {
                if (is_null($node)) {
                    $node = $this->tree->getNodeForPath($uri);
                }
                $lastMod = $node->getLastModified();
                if ($lastMod) {
                    $lastMod = new \DateTime('@' . $lastMod);
                    if ($lastMod <= $date) {
                        $this->httpResponse->sendStatus(304);
                        $this->httpResponse->setHeader('Last-Modified', HTTP\Util::toHTTPDate($lastMod));
                        return false;
                    }
                }
            }
        }

        if ($ifUnmodifiedSince = $this->httpRequest->getHeader('If-Unmodified-Since')) {

            // The If-Unmodified-Since will allow allow the request if the
            // entity has not changed since the specified date.
            $date = HTTP\Util::parseHTTPDate($ifUnmodifiedSince);

            // We must only check the date if it's valid
            if ($date) {
                if (is_null($node)) {
                    $node = $this->tree->getNodeForPath($uri);
                }
                $lastMod = $node->getLastModified();
                if ($lastMod) {
                    $lastMod = new \DateTime('@' . $lastMod);
                    if ($lastMod > $date) {
                        throw new Exception\PreconditionFailed('An If-Unmodified-Since header was specified, but the entity has been changed since the specified date.','If-Unmodified-Since');
                    }
                }
            }

        }
        return true;

    }

    // }}}
    // {{{ XML Readers & Writers


    /**
     * Generates a WebDAV propfind response body based on a list of nodes.
     *
     * If 'strip404s' is set to true, all 404 responses will be removed.
     *
     * @param array $fileProperties The list with nodes
     * @param bool strip404s
     * @return string
     */
    public function generateMultiStatus(array $fileProperties, $strip404s = false) {

        $dom = new \DOMDocument('1.0','utf-8');
        //$dom->formatOutput = true;
        $multiStatus = $dom->createElement('d:multistatus');
        $dom->appendChild($multiStatus);

        // Adding in default namespaces
        foreach($this->xmlNamespaces as $namespace=>$prefix) {

            $multiStatus->setAttribute('xmlns:' . $prefix,$namespace);

        }

        foreach($fileProperties as $entry) {

            $href = $entry['href'];
            unset($entry['href']);

<<<<<<< HEAD
            $response = new Property\Response($href,$entry);
=======
            if ($strip404s && isset($entry[404])) {
                unset($entry[404]);
            }

            $response = new Sabre_DAV_Property_Response($href,$entry);
>>>>>>> c0857259
            $response->serialize($this,$multiStatus);

        }

        return $dom->saveXML();

    }

    /**
     * This method parses a PropPatch request
     *
     * PropPatch changes the properties for a resource. This method
     * returns a list of properties.
     *
     * The keys in the returned array contain the property name (e.g.: {DAV:}displayname,
     * and the value contains the property value. If a property is to be removed the value
     * will be null.
     *
     * @param string $body xml body
     * @return array list of properties in need of updating or deletion
     */
    public function parsePropPatchRequest($body) {

        //We'll need to change the DAV namespace declaration to something else in order to make it parsable
        $dom = XMLUtil::loadDOMDocument($body);

        $newProperties = array();

        foreach($dom->firstChild->childNodes as $child) {

            if ($child->nodeType !== XML_ELEMENT_NODE) continue;

            $operation = XMLUtil::toClarkNotation($child);

            if ($operation!=='{DAV:}set' && $operation!=='{DAV:}remove') continue;

            $innerProperties = XMLUtil::parseProperties($child, $this->propertyMap);

            foreach($innerProperties as $propertyName=>$propertyValue) {

                if ($operation==='{DAV:}remove') {
                    $propertyValue = null;
                }

                $newProperties[$propertyName] = $propertyValue;

            }

        }

        return $newProperties;

    }

    /**
     * This method parses the PROPFIND request and returns its information
     *
     * This will either be a list of properties, or an empty array; in which case
     * an {DAV:}allprop was requested.
     *
     * @param string $body
     * @return array
     */
    public function parsePropFindRequest($body) {

        // If the propfind body was empty, it means IE is requesting 'all' properties
        if (!$body) return array();

        $dom = XMLUtil::loadDOMDocument($body);
        $elem = $dom->getElementsByTagNameNS('DAV:','propfind')->item(0);
        return array_keys(XMLUtil::parseProperties($elem));

    }

    // }}}

}
<|MERGE_RESOLUTION|>--- conflicted
+++ resolved
@@ -236,11 +236,7 @@
 
             }
             if (self::$exposeVersion) {
-<<<<<<< HEAD
-                $error->appendChild($DOM->createElement('s:sabredav-version',Version::VERSION));
-=======
-                $error->appendChild($DOM->createElement('s:sabredav-version',$h(Sabre_DAV_Version::VERSION)));
->>>>>>> c0857259
+                $error->appendChild($DOM->createElement('s:sabredav-version',$h(Version::VERSION)));
             }
 
             if($e instanceof Exception) {
@@ -700,13 +696,8 @@
      */
     protected function httpPropfind($uri) {
 
-<<<<<<< HEAD
-        // $xml = new Sabre\DAV\XMLReader(file_get_contents('php://input'));
-        $requestedProperties = $this->parsePropfindRequest($this->httpRequest->getBody(true));
-=======
         // $xml = new Sabre_DAV_XMLReader(file_get_contents('php://input'));
         $requestedProperties = $this->parsePropFindRequest($this->httpRequest->getBody(true));
->>>>>>> c0857259
 
         $depth = $this->getHTTPDepth(1);
         // The only two options for the depth of a propfind is 0 or 1
@@ -1058,11 +1049,7 @@
         if ($this->broadcastEvent('report',array($reportName,$dom, $uri))) {
 
             // If broadcastEvent returned true, it means the report was not supported
-<<<<<<< HEAD
-            throw new Exception\ReportNotImplemented();
-=======
-            throw new Sabre_DAV_Exception_ReportNotSupported();
->>>>>>> c0857259
+            throw new Exception\ReportNotSupported();
 
         }
 
@@ -2066,15 +2053,11 @@
             $href = $entry['href'];
             unset($entry['href']);
 
-<<<<<<< HEAD
-            $response = new Property\Response($href,$entry);
-=======
             if ($strip404s && isset($entry[404])) {
                 unset($entry[404]);
             }
 
-            $response = new Sabre_DAV_Property_Response($href,$entry);
->>>>>>> c0857259
+            $response = new Property\Response($href,$entry);
             $response->serialize($this,$multiStatus);
 
         }
