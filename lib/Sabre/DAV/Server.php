--- conflicted
+++ resolved
@@ -210,15 +210,11 @@
 
         } catch (Exception $e) {
 
-<<<<<<< HEAD
-            $DOM = new \DOMDocument('1.0','utf-8');
-=======
             try {
                 $this->broadcastEvent('exception', array($e));
             } catch (Exception $ignore) {
             }
-            $DOM = new DOMDocument('1.0','utf-8');
->>>>>>> 7fd0a882
+            $DOM = new \DOMDocument('1.0','utf-8');
             $DOM->formatOutput = true;
 
             $error = $DOM->createElementNS('DAV:','d:error');
